#include "BoundaryConditions.h"
#include "../particle/container/LinkedCellContainer.h"
#include <iostream>

void BoundaryConditions::run(LinkedCellContainer &particles) {
  particles.clear_ghost_particles();
  for (auto &cell_index : particles.halo_cell_indices) {
    for (auto &particle_id : particles.cells[cell_index].particle_ids) {
      auto &cell = particles.cells[cell_index];
      if (cell.boundary_condition == BoundaryCondition::Reflecting) {
        handle_reflect_conditions(particle_id, cell_index, particles);
      } else if (cell.boundary_condition ==
                 BoundaryCondition::Periodic) {
        particles.create_ghost_particles(particle_id, cell_index);
      }
    }

    for (auto &particle_id : particles.particles_outbound) {
      auto &particle = particles[particle_id];
      if (!particle.left_domain && !particle.outbound) {
        auto cell_index = particles.get_cell_index(particle.getOldX());
        auto &cell = particles.cells[cell_index];
        particle.outbound = true;
        if (cell.boundary_condition == BoundaryCondition::Outflow) {
          handle_outflow_conditions(particle_id, cell_index, particles);
        } else if (cell.boundary_condition ==
                   BoundaryCondition::Periodic) {
          handle_periodic_conditions(particle_id, cell_index, particles);
        }
      }
    }
  }
}

void BoundaryConditions::handle_reflect_conditions(
    int particle_id, int cell_index, LinkedCellContainer &particles) {
  auto &velocity = particles[particle_id].getV();
  auto &cell = particles.cells[cell_index];
  // Left boundary or Right boundary
  if (cell.placement == Placement::LEFT || cell.placement == Placement::RIGHT)
    particles[particle_id].updateV(-velocity[0], velocity[1],
                                              velocity[2]);

  // Bottom boundary
  if (cell.placement == Placement::BOTTOM || cell.placement == Placement::TOP)
    particles[particle_id].updateV(velocity[0], -velocity[1],
                                              velocity[2]);

  // Front or Back
  if (particles.z > 1 &&
      (cell.placement == Placement::FRONT || cell.placement == Placement::BACK))
    particles[particle_id].updateV(velocity[0], velocity[1],
                                              -velocity[2]);

<<<<<<< HEAD
  if (particles.domain_size_.size() == 2) {
    // handle corners
    if (cell.placement == Placement::BOTTOM_LEFT_CORNER ||
        cell.placement == Placement::TOP_RIGHT_CORNER ||
        cell.placement == Placement::TOP_LEFT_CORNER ||
        cell.placement == Placement::BOTTOM_RIGHT_CORNER)
      particles.cells_map[particle_id]->updateV(-velocity[0], -velocity[1],
                                                velocity[2]);
  } else if (particles.domain_size_.size() == 3) {
    if (cell.placement == Placement::TOP_BACK_LEFT_CORNER ||
        cell.placement == Placement::TOP_BACK_RIGHT_CORNER ||
        cell.placement == Placement::TOP_FRONT_LEFT_CORNER ||
        cell.placement == Placement::TOP_FRONT_RIGHT_CORNER ||
        cell.placement == Placement::BOTTOM_BACK_LEFT_CORNER ||
        cell.placement == Placement::BOTTOM_BACK_RIGHT_CORNER ||
        cell.placement == Placement::BOTTOM_FRONT_LEFT_CORNER ||
        cell.placement == Placement::BOTTOM_FRONT_RIGHT_CORNER ||
        cell.placement == Placement::BOTTOM_BACK_EDGE ||
        cell.placement == Placement::BOTTOM_FRONT_EDGE ||
        cell.placement == Placement::BOTTOM_LEFT_EDGE ||
        cell.placement == Placement::BOTTOM_RIGHT_EDGE ||
        cell.placement == Placement::TOP_BACK_EDGE ||
        cell.placement == Placement::TOP_FRONT_EDGE ||
        cell.placement == Placement::TOP_RIGHT_EDGE ||
        cell.placement == Placement::TOP_LEFT_EDGE) {
      particles.cells_map[particle_id]->updateV(velocity[0], -velocity[1],
                                                velocity[2]);
    }
  }
=======
  // handle corners
  if (cell.placement == Placement::BOTTOM_LEFT_CORNER ||
      cell.placement == Placement::TOP_RIGHT_CORNER ||
      cell.placement == Placement::TOP_LEFT_CORNER ||
      cell.placement == Placement::BOTTOM_RIGHT_CORNER)
    particles[particle_id].updateV(-velocity[0], -velocity[1],
                                              velocity[2]);
>>>>>>> 7e4815d8
}

void BoundaryConditions::handle_periodic_conditions(
    int particle_id, int cell_index, LinkedCellContainer &particles) {
<<<<<<< HEAD
  particles.cells_map[particle_id]->outbound = false;
=======
  particles[particle_id].outbound = false;
>>>>>>> 7e4815d8
  particles.particles_outbound.erase(
      std::remove(particles.particles_outbound.begin(),
                  particles.particles_outbound.end(), particle_id),
      particles.particles_outbound.end());

  std::array<double, 3> location = particles[particle_id].getX();

  if (location[0] < particles.left_corner_coordinates[0])
    particles[particle_id].updateX(
        location[0] + particles.domain_size_[0], location[1], location[2]);
  if (location[0] >
      particles.left_corner_coordinates[0] + particles.domain_size_[0])
    particles[particle_id].updateX(
        location[0] - particles.domain_size_[0], location[1], location[2]);
  if (location[1] < particles.left_corner_coordinates[1])
    particles[particle_id].updateX(
        location[0], location[1] + particles.domain_size_[1], location[2]);
  if (location[1] >
      particles.left_corner_coordinates[1] + particles.domain_size_[1])
    particles[particle_id].updateX(
        location[0], location[1] - particles.domain_size_[1], location[2]);
  if (particles.domain_size_.size() == 3) {
    if (location[2] < particles.left_corner_coordinates[2])
      particles.cells_map[particle_id]->updateX(
          location[0], location[1], location[2] + particles.domain_size_[2]);
    if (location[2] >
        particles.left_corner_coordinates[2] + particles.domain_size_[2])
      particles.cells_map[particle_id]->updateX(
          location[0], location[1], location[2] - particles.domain_size_[2]);
  }

  particles[particle_id].updateOldX(location[0], location[1],
                                               location[2]);
  particles.update_particle_location(particle_id, location);
}

void BoundaryConditions::handle_outflow_conditions(
    int particle_id, int cell_index, LinkedCellContainer &particles) {

  auto &particle = particles[particle_id];
  particle.left_domain = true;
  particles.particles_left_domain++;
}<|MERGE_RESOLUTION|>--- conflicted
+++ resolved
@@ -52,7 +52,7 @@
     particles[particle_id].updateV(velocity[0], velocity[1],
                                               -velocity[2]);
 
-<<<<<<< HEAD
+
   if (particles.domain_size_.size() == 2) {
     // handle corners
     if (cell.placement == Placement::BOTTOM_LEFT_CORNER ||
@@ -82,24 +82,11 @@
                                                 velocity[2]);
     }
   }
-=======
-  // handle corners
-  if (cell.placement == Placement::BOTTOM_LEFT_CORNER ||
-      cell.placement == Placement::TOP_RIGHT_CORNER ||
-      cell.placement == Placement::TOP_LEFT_CORNER ||
-      cell.placement == Placement::BOTTOM_RIGHT_CORNER)
-    particles[particle_id].updateV(-velocity[0], -velocity[1],
-                                              velocity[2]);
->>>>>>> 7e4815d8
 }
 
 void BoundaryConditions::handle_periodic_conditions(
     int particle_id, int cell_index, LinkedCellContainer &particles) {
-<<<<<<< HEAD
-  particles.cells_map[particle_id]->outbound = false;
-=======
   particles[particle_id].outbound = false;
->>>>>>> 7e4815d8
   particles.particles_outbound.erase(
       std::remove(particles.particles_outbound.begin(),
                   particles.particles_outbound.end(), particle_id),
