--- conflicted
+++ resolved
@@ -66,10 +66,6 @@
     for (auto &particle : particles.particles) {
       for (auto &neighbour : particles.get_neighbours(particle.getType())) {
         if (*neighbour != particle) {
-<<<<<<< HEAD
-=======
-
->>>>>>> 37ea50ff
           auto r12 = neighbour->getX() - particle.getX();
           double distance = ArrayUtils::L2Norm(r12);
 
