--- conflicted
+++ resolved
@@ -1,7 +1,7 @@
 #include "LinkedCellContainer.h"
 #include <cmath>
 
-<<<<<<< HEAD
+
 size_t Cell::size() const { return particles.size(); }
 
 ParticlePointer Cell::operator[](size_t index) { return particles[index]; }
@@ -107,7 +107,7 @@
 }
 
 Cell &LinkedCellContainer::get_cell(size_t index) { return cells[index]; }
-=======
+
 void LinkedCellContainer::insert(Particle &p) {
   std::array<double, 3> position = p.getX();
   size_t i = static_cast<size_t>((position[0] - left_corner_coordinates[0]) /
@@ -146,7 +146,7 @@
 Cell &LinkedCellContainer::get_cell(size_t index) {
   return unwrapped_cells_[index];
 }
->>>>>>> 84420751
+
 
 std::vector<ParticlePointer> LinkedCellContainer::get_neighbours(Particle &p) {
   std::array<double, 3> position = p.getX();
@@ -158,7 +158,7 @@
                  ? static_cast<size_t>(
                        (position[2] - left_corner_coordinates[2]) / r_cutoff_)
                  : 0;
-<<<<<<< HEAD
+
   int index = i + j * x + k * x * y;
   std::vector<ParticlePointer> neighbours;
 
@@ -189,150 +189,11 @@
         }
       }
     }
-=======
-  size_t index = i + j * x + k * x * y;
-  std::vector<ParticlePointer> neighbours;
-
-  // handle 2d case
-  if (domain_size_.size() == 2) {
-    if (i == x - 1 && j == y - 1) {
-      neighbours.insert(neighbours.end(),
-                        unwrapped_cells_[index - 1].particles.begin(),
-                        unwrapped_cells_[index - 1].particles.end());
-      neighbours.insert(neighbours.end(),
-                        unwrapped_cells_[index - x].particles.begin(),
-                        unwrapped_cells_[index - x].particles.end());
-      neighbours.insert(neighbours.end(),
-                        unwrapped_cells_[index - x - 1].particles.begin(),
-                        unwrapped_cells_[index - x - 1].particles.end());
-    } else if (i == x - 1 && j == 0) {
-      neighbours.insert(neighbours.end(),
-                        unwrapped_cells_[index - 1].particles.begin(),
-                        unwrapped_cells_[index - 1].particles.end());
-      neighbours.insert(neighbours.end(),
-                        unwrapped_cells_[index + x].particles.begin(),
-                        unwrapped_cells_[index + x].particles.end());
-      neighbours.insert(neighbours.end(),
-                        unwrapped_cells_[index + x - 1].particles.begin(),
-                        unwrapped_cells_[index + x - 1].particles.end());
-    } else if (i == 0 && j == y - 1) {
-      neighbours.insert(neighbours.end(),
-                        unwrapped_cells_[index + 1].particles.begin(),
-                        unwrapped_cells_[index + 1].particles.end());
-      neighbours.insert(neighbours.end(),
-                        unwrapped_cells_[index - x].particles.begin(),
-                        unwrapped_cells_[index - x].particles.end());
-      neighbours.insert(neighbours.end(),
-                        unwrapped_cells_[index - x + 1].particles.begin(),
-                        unwrapped_cells_[index - x + 1].particles.end());
-    } else if (i == 0 && j == 0) {
-      neighbours.insert(neighbours.end(),
-                        unwrapped_cells_[index + 1].particles.begin(),
-                        unwrapped_cells_[index + 1].particles.end());
-      neighbours.insert(neighbours.end(),
-                        unwrapped_cells_[index + x].particles.begin(),
-                        unwrapped_cells_[index + x].particles.end());
-      neighbours.insert(neighbours.end(),
-                        unwrapped_cells_[index + x + 1].particles.begin(),
-                        unwrapped_cells_[index + x + 1].particles.end());
-    } else if (i == x - 1) {
-      neighbours.insert(neighbours.end(),
-                        unwrapped_cells_[index - 1].particles.begin(),
-                        unwrapped_cells_[index - 1].particles.end());
-      neighbours.insert(neighbours.end(),
-                        unwrapped_cells_[index + x].particles.begin(),
-                        unwrapped_cells_[index + x].particles.end());
-      neighbours.insert(neighbours.end(),
-                        unwrapped_cells_[index - x].particles.begin(),
-                        unwrapped_cells_[index - x].particles.end());
-      neighbours.insert(neighbours.end(),
-                        unwrapped_cells_[index + x - 1].particles.begin(),
-                        unwrapped_cells_[index + x - 1].particles.end());
-      neighbours.insert(neighbours.end(),
-                        unwrapped_cells_[index - x - 1].particles.begin(),
-                        unwrapped_cells_[index - x - 1].particles.end());
-    } else if (j == y - 1) {
-      neighbours.insert(neighbours.end(),
-                        unwrapped_cells_[index + 1].particles.begin(),
-                        unwrapped_cells_[index + 1].particles.end());
-      neighbours.insert(neighbours.end(),
-                        unwrapped_cells_[index - x].particles.begin(),
-                        unwrapped_cells_[index - x].particles.end());
-      neighbours.insert(neighbours.end(),
-                        unwrapped_cells_[index - 1].particles.begin(),
-                        unwrapped_cells_[index - 1].particles.end());
-      neighbours.insert(neighbours.end(),
-                        unwrapped_cells_[index - x + 1].particles.begin(),
-                        unwrapped_cells_[index - x + 1].particles.end());
-      neighbours.insert(neighbours.end(),
-                        unwrapped_cells_[index - x - 1].particles.begin(),
-                        unwrapped_cells_[index - x - 1].particles.end());
-    } else if (i == 0) {
-      neighbours.insert(neighbours.end(),
-                        unwrapped_cells_[index + 1].particles.begin(),
-                        unwrapped_cells_[index + 1].particles.end());
-      neighbours.insert(neighbours.end(),
-                        unwrapped_cells_[index + x].particles.begin(),
-                        unwrapped_cells_[index + x].particles.end());
-      neighbours.insert(neighbours.end(),
-                        unwrapped_cells_[index - x].particles.begin(),
-                        unwrapped_cells_[index - x].particles.end());
-      neighbours.insert(neighbours.end(),
-                        unwrapped_cells_[index + x + 1].particles.begin(),
-                        unwrapped_cells_[index + x + 1].particles.end());
-      neighbours.insert(neighbours.end(),
-                        unwrapped_cells_[index - x + 1].particles.begin(),
-                        unwrapped_cells_[index - x + 1].particles.end());
-    } else if (j == 0) {
-      neighbours.insert(neighbours.end(),
-                        unwrapped_cells_[index + 1].particles.begin(),
-                        unwrapped_cells_[index + 1].particles.end());
-      neighbours.insert(neighbours.end(),
-                        unwrapped_cells_[index - x].particles.begin(),
-                        unwrapped_cells_[index - x].particles.end());
-      neighbours.insert(neighbours.end(),
-                        unwrapped_cells_[index - 1].particles.begin(),
-                        unwrapped_cells_[index - 1].particles.end());
-      neighbours.insert(neighbours.end(),
-                        unwrapped_cells_[index + x - 1].particles.begin(),
-                        unwrapped_cells_[index + x - 1].particles.end());
-      neighbours.insert(neighbours.end(),
-                        unwrapped_cells_[index - x - 1].particles.begin(),
-                        unwrapped_cells_[index - x - 1].particles.end());
-    } else {
-      neighbours.insert(neighbours.end(),
-                        unwrapped_cells_[index + 1].particles.begin(),
-                        unwrapped_cells_[index + 1].particles.end());
-      neighbours.insert(neighbours.end(),
-                        unwrapped_cells_[index - 1].particles.begin(),
-                        unwrapped_cells_[index - 1].particles.end());
-      neighbours.insert(neighbours.end(),
-                        unwrapped_cells_[index + x].particles.begin(),
-                        unwrapped_cells_[index + x].particles.end());
-      neighbours.insert(neighbours.end(),
-                        unwrapped_cells_[index - x].particles.begin(),
-                        unwrapped_cells_[index - x].particles.end());
-      neighbours.insert(neighbours.end(),
-                        unwrapped_cells_[index + x + 1].particles.begin(),
-                        unwrapped_cells_[index + x + 1].particles.end());
-      neighbours.insert(neighbours.end(),
-                        unwrapped_cells_[index + x - 1].particles.begin(),
-                        unwrapped_cells_[index + x - 1].particles.end());
-      neighbours.insert(neighbours.end(),
-                        unwrapped_cells_[index - x + 1].particles.begin(),
-                        unwrapped_cells_[index - x + 1].particles.end());
-      neighbours.insert(neighbours.end(),
-                        unwrapped_cells_[index - x - 1].particles.begin(),
-                        unwrapped_cells_[index - x - 1].particles.end());
-    }
-  } else {
->>>>>>> 84420751
   }
 
   return neighbours;
 }
 
-<<<<<<< HEAD
 void LinkedCellContainer::clear() {
   for (size_t i = 0; i < cells.size(); ++i) {
     cells[i].particles.clear();
@@ -449,7 +310,8 @@
   logger.debug("New low left: " + std::to_string(left_corner_coordinates[0]) +
                " " + std::to_string(left_corner_coordinates[1]) + " " +
                std::to_string(left_corner_coordinates[2]));
-=======
+}
+
 void LinkedCellContainer::handleBoundaryConditions(Particle &p) {
   auto position = p.getX();
   auto velocity = p.getV();
@@ -537,10 +399,8 @@
     for (auto &cell : unwrapped_cells_) {
         for (auto &p : cell.particles) {
             handleBoundaryConditions(*p);
-    
         }
     }
 
     removeOutflowParticles();
->>>>>>> 84420751
-}+}
