--- conflicted
+++ resolved
@@ -111,14 +111,10 @@
    * @param position The coordinates of the cell.
    * @return The index of the cell in the unwrapped cell array.
    */
-<<<<<<< HEAD
   size_t get_cell_index(const std::array<double, 3> &position) const;
 
 
   void set_boundary_conditions(DomainBoundaryConditions conditions);
-=======
-  void handle_boundary_conditions(int particle_id, int cell_id = -1);
->>>>>>> ca910b8d
 
   /**
    * @brief The size of the simulation domain.
@@ -188,7 +184,6 @@
    */
   DomainBoundaryConditions boundary_conditions_;
 
-<<<<<<< HEAD
   bool reflective_flag;
 
   bool periodic_flag;
@@ -198,8 +193,6 @@
   std::vector<int> particles_outbound;
     
 
-=======
->>>>>>> ca910b8d
 private:
   void readjust_coordinates(std::array<double, 3> current_low_left,
                             std::array<double, 3> current_up_right);
