--- conflicted
+++ resolved
@@ -56,11 +56,6 @@
           ? (static_cast<size_t>((domain_size_[2] / r_cutoff)))
           : 1;
   cells = std::vector<Cell>(x * y * z, Cell());
-<<<<<<< HEAD
-
-  for (auto &p : particles.get_all_particles()) {
-    cells_map[p->getType()] = p;
-  }
 
   placement_map[Placement::TOP] = boundary_conditions.top;
   placement_map[Placement::BOTTOM] = boundary_conditions.bottom;
@@ -210,10 +205,7 @@
             ? boundary_conditions.left
             : BoundaryCondition::Reflecting;
   }
-
-=======
-  set_boundary_conditions(boundary_conditions);
->>>>>>> 7e4815d8
+  
   mark_halo_cells();
   precompute_neighbours();
 }
@@ -285,13 +277,12 @@
   int cell_index = get_cell_index(position);
 
   for (auto &i : cells[cell_index].particle_ids) {
-<<<<<<< HEAD
+
     if (i != particle_id) {
-      neighbours.push_back(cells_map[i]);
+      neighbours.push_back(particles.at(i));
     }
-=======
+
     neighbours.push_back(particles.at(i));
->>>>>>> 7e4815d8
   }
 
   size_t i = static_cast<size_t>((position[0] - left_corner_coordinates[0]) /
@@ -380,26 +371,8 @@
           halo_cell_indices.push_back(index);
           halo_count++;
 
-<<<<<<< HEAD
+
           if (domain_size_.size() == 2) {
-            if (index == 0) {
-              cells[index].placement = Placement::BOTTOM_LEFT_CORNER;
-            } else if (index == x - 1) {
-              cells[index].placement = Placement::BOTTOM_RIGHT_CORNER;
-            } else if (index == x * y - x) {
-              cells[index].placement = Placement::TOP_LEFT_CORNER;
-            } else if (index == x * y - 1) {
-              cells[index].placement = Placement::TOP_RIGHT_CORNER;
-            } else if (index < x) {
-              cells[index].placement = Placement::BOTTOM;
-            } else if (index >= x * (y - 1)) {
-              cells[index].placement = Placement::TOP;
-            } else if (index % x == 0) {
-              cells[index].placement = Placement::LEFT;
-            } else if ((index + 1) % x == 0) {
-              cells[index].placement = Placement::RIGHT;
-            }
-=======
           if (index == 0) {
             cells[index].placement = Placement::BOTTOM_LEFT_CORNER;
             cells[index].boundary_condition =
@@ -426,9 +399,8 @@
           } else if ((index + 1) % x == 0) {
             cells[index].placement = Placement::RIGHT;
             cells[index].boundary_condition = placement_map[RIGHT];
->>>>>>> 7e4815d8
           }
-            else if (domain_size_.size() == 3) {
+          } else if (domain_size_.size() == 3) {
             // Corner : Most specific
             if (i == 0 && j == 0 && k == 0) {
               cells[index].placement = Placement::BOTTOM_BACK_LEFT_CORNER;
@@ -581,7 +553,7 @@
 }
 
 void LinkedCellContainer::set_boundary_conditions(
-<<<<<<< HEAD
+
     DomainBoundaryConditions conditions) {
   this->boundary_conditions_ = conditions;
   placement_map[Placement::TOP] = conditions.top;
@@ -590,41 +562,6 @@
   placement_map[Placement::RIGHT] = conditions.right;
   placement_map[Placement::FRONT] = conditions.front;
   placement_map[Placement::BACK] = conditions.back;
-=======
-    DomainBoundaryConditions boundary_conditions) {
-  this->boundary_conditions_ = boundary_conditions;
-  placement_map[Placement::TOP] = boundary_conditions.top;
-  placement_map[Placement::BOTTOM] = boundary_conditions.bottom;
-  placement_map[Placement::LEFT] = boundary_conditions.left;
-  placement_map[Placement::RIGHT] = boundary_conditions.right;
-  placement_map[Placement::FRONT] = boundary_conditions.front;
-  placement_map[Placement::BACK] = boundary_conditions.back;
-
-  if (placement_map[Placement::TOP] == placement_map[Placement::RIGHT])
-    placement_map[Placement::TOP_RIGHT_CORNER] =
-        placement_map[Placement::RIGHT];
-  else
-    placement_map[Placement::TOP_RIGHT_CORNER] = placement_map[Placement::TOP];
-
-  if (placement_map[Placement::TOP] == placement_map[Placement::LEFT])
-    placement_map[Placement::TOP_LEFT_CORNER] = placement_map[Placement::LEFT];
-  else
-    placement_map[Placement::TOP_LEFT_CORNER] = placement_map[Placement::TOP];
-
-  if (placement_map[Placement::BOTTOM] == placement_map[Placement::RIGHT])
-    placement_map[Placement::BOTTOM_RIGHT_CORNER] =
-        placement_map[Placement::RIGHT];
-  else
-    placement_map[Placement::BOTTOM_RIGHT_CORNER] =
-        placement_map[Placement::BOTTOM];
-
-  if (placement_map[Placement::BOTTOM] == placement_map[Placement::LEFT])
-    placement_map[Placement::BOTTOM_LEFT_CORNER] =
-        placement_map[Placement::LEFT];
-  else
-    placement_map[Placement::BOTTOM_LEFT_CORNER] =
-        placement_map[Placement::BOTTOM];
->>>>>>> 7e4815d8
 }
 
 void LinkedCellContainer::clear_ghost_particles() {
