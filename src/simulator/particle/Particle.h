--- conflicted
+++ resolved
@@ -211,10 +211,7 @@
    * @brief check if particle is outside the domain.
    */
 
-<<<<<<< HEAD
   bool left_domain;
-=======
-  bool in_halo;
 
   /**
    * @brief Marks the particle for removal from the container.
@@ -233,7 +230,6 @@
   bool isMarkedForRemoval() const {
     return marked_for_removal;
   }
->>>>>>> 84420751
 };
 
 /**
