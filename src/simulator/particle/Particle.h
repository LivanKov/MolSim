--- conflicted
+++ resolved
@@ -80,15 +80,14 @@
   double sigma;
 
   /**
-<<<<<<< HEAD
    * @brief Flag to apply additional force to this particle
    */
   bool apply_fzup;
-=======
+
    * @brief check if particle is fixed.
    */
   bool fixed;
->>>>>>> 1cebd629
+
 
 public:
   /**
@@ -199,14 +198,12 @@
   double getSigma() const;
 
 
-<<<<<<< HEAD
+
   bool isApplyFZup() const;
 
-
   void setAppliyFZup(bool apply_fzup_arg);
-=======
+
   bool is_fixed() const;
->>>>>>> 1cebd629
 
   bool outbound;
 
