#include "BoundaryCondition.h"
#include "ParticleContainer.h"
#include <array>
#include <initializer_list>
#include "utils/logger/Logger.h"

#pragma once

<<<<<<< HEAD
#define DIVISION_TOLERANCE 1e-6

=======
>>>>>>> 84420751
/**
 * @struct Cell
 * @brief Manages a vector of shared pointers to Particle objects.
 */
struct Cell {
  std::vector<ParticlePointer> particles;
  size_t size() const;
  ParticlePointer operator[](size_t index);
};

/**
 * @class LinkedCellContainer
 * @brief Class that provides a container for particles that uses linked cells
 * to speed up the computation.Inherits from ParticleContainer.
 */
class LinkedCellContainer : public ParticleContainer {
  /**
   * @brief Constructor for LinkedCellContainer.
   * @param domain_size The size of the simulation domain (e.g., {x, y, z}
   * dimensions).
   * @param r_cutoff The cutoff radius for interactions.
   * @param left_corner_coordinates The coordinates of the domain's lower left
   * corner.
   * @param boundary_conditions The boundary conditions for the simulation
   * domain.
   * @throws std::invalid_argument If the domain size is not 2D or 3D.
   */
public:
public:
  LinkedCellContainer(std::initializer_list<double> domain_size,
                      double r_cutoff,
                      std::initializer_list<double> left_corner_coordinates,
                      const DomainBoundaryConditions &boundary_conditions)
      : domain_size_(domain_size),
        left_corner_coordinates(left_corner_coordinates), r_cutoff_(r_cutoff),
        boundary_conditions_(boundary_conditions) {
    if (domain_size.size() != 3 && domain_size.size() != 2) {
      throw std::invalid_argument("Domain size must have 2 or 3 elements");
    }
    x = static_cast<size_t>(domain_size_[0] / r_cutoff);
    y = static_cast<size_t>(domain_size_[1] / r_cutoff);
    z = domain_size.size() == 3
            ? static_cast<size_t>((domain_size_[2] / r_cutoff))
            : 1;
    unwrapped_cells_ = std::vector<Cell>((x + 1) * (y + 1) * (z + 1), Cell());
  }

  /**
   * @brief Inserts a particle into the container.
   * @param p The particle to be inserted.
   */
<<<<<<< HEAD
public:
  LinkedCellContainer(std::initializer_list<double> domain_size,
                      double r_cutoff,
                      std::initializer_list<double> left_corner_coordinates);

  void insert(Particle &p) override;

  void update_particle_location(ParticlePointer p,
                                const std::array<double, 3> &old_position);

  bool is_within_domain(const std::array<double, 3> &position);

  void clear() override;

  std::vector<ParticlePointer> get_neighbours(Particle &p);

  void readjust();

  void reinitialize(ParticleContainer &container);

  void reinitialize(std::vector<Particle> &particles);

  void reinitialize(std::vector<ParticlePointer> &particles);

  const std::vector<double> domain_size_;
  std::vector<double> left_corner_coordinates;
=======
  void insert(Particle &p) override;

  /**
   * @brief Updates the location of a particle within the container based on its
   * old position.
   * @param p The particle whose location is updated.
   * @param old_position The particle's previous position.
   */
  void update_particle_location(Particle &p,
                                std::array<double, 3> &old_position);

  /**
   * @brief Retrieves neighboring particles of a given particle within the
   * cutoff radius.
   * @param p The particle for which neighbors are retrieved.
   * @return A vector of shared pointers to neighboring particles.
   */
  std::vector<ParticlePointer> get_neighbours(Particle &p);

  /**
   * @brief Applies the specified boundary conditions to a particle.
   * @param p The particle to which boundary conditions are applied.
   */
  void handleBoundaryConditions(Particle &p);

  /**
   * @brief Removes particles that have crossed outflow boundaries.
   */
  void removeOutflowParticles();

  /**
   * @brief Updates particle positions and handles boundary conditions.
   * This function integrates particle updates and boundary management.
   */
  void updateParticles();

private:
  /**
   * @brief The size of the simulation domain.
   */
  const std::vector<double> domain_size_;

  /**
   * @brief The coordinates of the domain's lower left corner.
   */
  const std::vector<double> left_corner_coordinates;

  /**
   * @brief The cutoff radius for particle interactions.
   */
>>>>>>> 84420751
  double r_cutoff_;

  /**
   * @brief Number of cells along the x-dimension.
   */
  size_t x;

  /**
   * @brief Number of cells along the y-dimension.
   */
  size_t y;

  /**
   * @brief Number of cells along the z-dimension.
   */
  size_t z;
<<<<<<< HEAD
  std::vector<Cell> cells;
  bool extend_x;
  bool extend_y;
  bool extend_z;
  Logger &logger = Logger::getInstance();

  Cell &get_cell(size_t index);

private:
  void readjust_coordinates(std::array<double, 3> current_low_left,
                            std::array<double, 3> current_up_right);
=======

  /**
   * @brief A vector of all cells in the domain, stored unwrapped for easy
   * indexing.
   */
  std::vector<Cell> unwrapped_cells_;

  /**
   * @brief The boundary conditions for the simulation domain.
   */
  DomainBoundaryConditions boundary_conditions_;

  /**
   * @brief Retrieves a cell by its index in the unwrapped cell array.
   * @param index The index of the cell.
   * @return A reference to the cell at the specified index.
   */
  Cell &get_cell(size_t index);
>>>>>>> 84420751
};<|MERGE_RESOLUTION|>--- conflicted
+++ resolved
@@ -6,11 +6,8 @@
 
 #pragma once
 
-<<<<<<< HEAD
 #define DIVISION_TOLERANCE 1e-6
 
-=======
->>>>>>> 84420751
 /**
  * @struct Cell
  * @brief Manages a vector of shared pointers to Particle objects.
@@ -62,7 +59,7 @@
    * @brief Inserts a particle into the container.
    * @param p The particle to be inserted.
    */
-<<<<<<< HEAD
+
 public:
   LinkedCellContainer(std::initializer_list<double> domain_size,
                       double r_cutoff,
@@ -89,7 +86,7 @@
 
   const std::vector<double> domain_size_;
   std::vector<double> left_corner_coordinates;
-=======
+
   void insert(Particle &p) override;
 
   /**
@@ -140,7 +137,7 @@
   /**
    * @brief The cutoff radius for particle interactions.
    */
->>>>>>> 84420751
+
   double r_cutoff_;
 
   /**
@@ -157,7 +154,7 @@
    * @brief Number of cells along the z-dimension.
    */
   size_t z;
-<<<<<<< HEAD
+
   std::vector<Cell> cells;
   bool extend_x;
   bool extend_y;
@@ -169,7 +166,6 @@
 private:
   void readjust_coordinates(std::array<double, 3> current_low_left,
                             std::array<double, 3> current_up_right);
-=======
 
   /**
    * @brief A vector of all cells in the domain, stored unwrapped for easy
@@ -188,5 +184,4 @@
    * @return A reference to the cell at the specified index.
    */
   Cell &get_cell(size_t index);
->>>>>>> 84420751
 };