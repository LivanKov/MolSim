#include "Simulation.h"
#include "io/input/CheckpointReader.h"
#include "io/input/FileReader.h"
#include "io/input/XMLReader.h"
#include "io/output/CheckpointWriter.h"
#include "io/output/FileWriter.h"
#include "io/output/VTKWriter.h"
#include "io/output/XYZWriter.h"
#include "particle/ParticleGenerator.h"
#include "particle/container/DirectSumContainer.h"
#include "simulator/calculations/BoundaryConditions.h"
#include "simulator/calculations/Calculation.h"
#include "simulator/calculations/Force.h"
#include "simulator/calculations/Position.h"
#include "simulator/calculations/Velocity.h"
#include "utils/logger/Logger.h"
#include <iostream>
#include <memory>
#include <spdlog/spdlog.h>
#include <utility>

std::unique_ptr<Simulation> Simulation::generate_simulation(SimParams &params) {
  std::unique_ptr<Simulation> ptr = std::make_unique<Simulation>(params);
  return ptr;
}

Simulation::Simulation(SimParams &params) : params_(params) {}

LinkedCellContainer Simulation::readFile(SimParams &params) {
  LinkedCellContainer particles{};
  XMLReader::readXMLFile(particles, params);
  return particles;
}

void Simulation::run(LinkedCellContainer &particles) {

  Logger &logger = Logger::getInstance(params_.log_level);

  logger.warn("Starting a simulation with:");
  logger.info("\tEnd time: " + std::to_string(params_.end_time));
  logger.info("\tDelta: " + std::to_string(params_.time_delta));

  int iteration{0};
  double current_time{0};

  ForceType FORCE_TYPE = params_.calculate_grav_force
                             ? ForceType::GRAVITATIONAL
                             : ForceType::LENNARD_JONES;
  std::unique_ptr<output::FileWriter> writer;
  if (params_.xyz_output) {
    writer = std::make_unique<output::XYZWriter>(particles);
  } else {
    writer = std::make_unique<output::VTKWriter>(particles);
  }

  OPTIONS option =
      params_.linked_cells ? OPTIONS::LINKED_CELLS : OPTIONS::DIRECT_SUM;

<<<<<<< HEAD
  if (params_.checkpoint_only) {
    while (current_time < params_.end_time) {
      Calculation<Position>::run(particles, params_.time_delta, option);
      Calculation<Force>::run(particles, FORCE_TYPE, option);
      Calculation<Velocity>::run(particles, params_.time_delta);
      current_time += params_.time_delta;
    }

    CheckpointWriter::writeCheckpoint(particles, "../output/checkpoint.chk",
                                      params_.time_delta, params_.end_time);
    logger.info("Equilibration completed.");
    return;
  }

  if (params_.resume_from_checkpoint) {
      CheckpointReader::readCheckpoint(particles, params_.time_delta,
                                    params_.resume_start_time);
    logger.info("Resumed from checkpoint. Adding additional input...");
    current_time = params_.resume_start_time;
=======
  if (particles.reflective_flag) {
    logger.info("Reflective boundary conditions enabled");
>>>>>>> a17f6e6f
  }

  while (current_time < params_.end_time) {

    Calculation<Position>::run(particles, params_.time_delta, option);
    Calculation<BoundaryConditions>::run(particles);
    Calculation<Force>::run(particles, FORCE_TYPE, option);
    Calculation<Velocity>::run(particles, params_.time_delta);

    iteration++;
    if (iteration % params_.write_frequency == 0 && !params_.disable_output) {
      writer->plot_particles(params_.output_path, iteration);
    }

    logger.info("Iteration " + std::to_string(iteration) + " finished.");
    current_time += params_.time_delta;
  }
  logger.info("output written. Terminating...");

  logger.info("Number of particles: " + std::to_string(particles.size()));

  logger.info("Particles left the domain: " +
              std::to_string(particles.particles_left_domain));

  logger.info("Amount of halo particles:" +
              std::to_string(particles.halo_count));

  logger.warn("Simulation finished.");
};<|MERGE_RESOLUTION|>--- conflicted
+++ resolved
@@ -56,7 +56,6 @@
   OPTIONS option =
       params_.linked_cells ? OPTIONS::LINKED_CELLS : OPTIONS::DIRECT_SUM;
 
-<<<<<<< HEAD
   if (params_.checkpoint_only) {
     while (current_time < params_.end_time) {
       Calculation<Position>::run(particles, params_.time_delta, option);
@@ -76,10 +75,6 @@
                                     params_.resume_start_time);
     logger.info("Resumed from checkpoint. Adding additional input...");
     current_time = params_.resume_start_time;
-=======
-  if (particles.reflective_flag) {
-    logger.info("Reflective boundary conditions enabled");
->>>>>>> a17f6e6f
   }
 
   while (current_time < params_.end_time) {
