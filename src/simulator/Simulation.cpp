#include "Simulation.h"
#include "io/input/FileReader.h"
#include "io/input/XMLReader.h"
#include "io/output/FileWriter.h"
#include "io/output/VTKWriter.h"
#include "io/output/XYZWriter.h"
#include "particle/ParticleContainer.h"
#include "simulator/calculations/Calculation.h"
#include "simulator/calculations/Force.h"
#include "simulator/calculations/Position.h"
#include "simulator/calculations/Velocity.h"
#include "utils/logger/Logger.h"
#include <iostream>
#include <memory>
#include <spdlog/spdlog.h>
#include <utility>
#include "io/input/XMLReader.h"
#include "particle/ParticleGenerator.h"

std::unique_ptr<Simulation> Simulation::generate_simulation(SimParams &params) {
  std::unique_ptr<Simulation> ptr = std::make_unique<Simulation>(params);
  return ptr;
}

Simulation::Simulation(SimParams &params) : params_(params) {}

ParticleContainer Simulation::readFile(SimParams &params) {
  ParticleContainer particles{};
  // FileReader::readFile(particles, params_.input_path.data());
  XMLReader::readXMLFile(particles, params);

  return particles;
}

void Simulation::run(ParticleContainer &particles) {

  Logger &logger = Logger::getInstance(params_.log_level);

  logger.warn("Starting a simulation with:");
  logger.info("\tEnd time: " + std::to_string(params_.end_time));
  logger.info("\tDelta: " + std::to_string(params_.time_delta));

  int iteration{0};
  double current_time{0};

  ForceType FORCE_TYPE = params_.calculate_grav_force
                             ? ForceType::VERLET
                             : ForceType::LENNARD_JONES;
  std::unique_ptr<output::FileWriter> writer;
  if (params_.xyz_output) {
    writer = std::make_unique<output::XYZWriter>(particles);
  } else {
    writer = std::make_unique<output::VTKWriter>(particles);
  }

  while (current_time < params_.end_time) {

    // Update particles and handle boundary conditions
    // particles.updateParticles(); 
    Calculation<Position>::run(particles, params_.time_delta);
    Calculation<Force>::run(particles, FORCE_TYPE);
    Calculation<Velocity>::run(particles, params_.time_delta);

    iteration++;
    if (iteration % params_.write_frequency == 0 && !params_.disable_output) {
      writer->plot_particles(params_.output_path, iteration);
    }

    logger.info("Iteration " + std::to_string(iteration) + " finished.");
    current_time += params_.time_delta;
  }
  logger.info("output written. Terminating...");

  logger.info("Number of particles: " + std::to_string(particles.size()));

  logger.warn("Simulation finished.");
<<<<<<< HEAD
};
=======
}

/*void Simulation::runDisc() {

  const std::array<double, 3> &center{10,10,0};
  const std::array<double, 3> &initialVelocity{0,0,0};
  size_t radius{15};
  double h{2^(1/6)};
  double mass{1.0};
  ParticleContainer particles{};

  ParticleGenerator::insertDisc(center,initialVelocity,radius,h,mass,particles);

  const std::array<double, 3> &center2{0,0,1};
  const std::array<double, 3> &initialVelocity2{0,0,0};
  size_t radius2{3};
  double h2{2^(1/6)};
  double mass2{1.0};

  ParticleGenerator::insertDisc(center2,initialVelocity2,radius2,h2,mass2,particles);


  std::unique_ptr<output::FileWriter> writer;
  writer = std::make_unique<output::VTKWriter>(particles);
  writer->plot_particles(params_.output_path,1);



}*/;
>>>>>>> 2ba2e03e
<|MERGE_RESOLUTION|>--- conflicted
+++ resolved
@@ -74,36 +74,4 @@
   logger.info("Number of particles: " + std::to_string(particles.size()));
 
   logger.warn("Simulation finished.");
-<<<<<<< HEAD
 };
-=======
-}
-
-/*void Simulation::runDisc() {
-
-  const std::array<double, 3> &center{10,10,0};
-  const std::array<double, 3> &initialVelocity{0,0,0};
-  size_t radius{15};
-  double h{2^(1/6)};
-  double mass{1.0};
-  ParticleContainer particles{};
-
-  ParticleGenerator::insertDisc(center,initialVelocity,radius,h,mass,particles);
-
-  const std::array<double, 3> &center2{0,0,1};
-  const std::array<double, 3> &initialVelocity2{0,0,0};
-  size_t radius2{3};
-  double h2{2^(1/6)};
-  double mass2{1.0};
-
-  ParticleGenerator::insertDisc(center2,initialVelocity2,radius2,h2,mass2,particles);
-
-
-  std::unique_ptr<output::FileWriter> writer;
-  writer = std::make_unique<output::VTKWriter>(particles);
-  writer->plot_particles(params_.output_path,1);
-
-
-
-}*/;
->>>>>>> 2ba2e03e
