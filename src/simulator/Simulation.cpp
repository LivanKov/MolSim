#include "Simulation.h"
#include "Thermostat.h"
#include "io/input/CheckpointReader.h"
#include "io/input/FileReader.h"
#include "io/input/XMLReader.h"
#include "io/output/CheckpointWriter.h"
#include "io/output/FileWriter.h"
#include "io/output/VTKWriter.h"
#include "io/output/XYZWriter.h"
#include "particle/ParticleGenerator.h"
#include "particle/container/ParticleContainer.h"
#include "simulator/calculations/BoundaryConditions.h"
#include "simulator/calculations/Calculation.h"
#include "simulator/calculations/Force.h"
#include "simulator/calculations/Position.h"
#include "simulator/calculations/Velocity.h"
#include "utils/logger/Logger.h"
#include <chrono>
#include <iostream>
#include <memory>
#include <omp.h>
#include <spdlog/spdlog.h>
#include <utility>

std::unique_ptr<Simulation> Simulation::generate_simulation(SimParams &params) {
  std::unique_ptr<Simulation> ptr = std::make_unique<Simulation>(params);
  return ptr;
}

Simulation::Simulation(SimParams &params) : params_(params) {}

LinkedCellContainer Simulation::readFile(SimParams &params) {
  LinkedCellContainer particles{};
  XMLReader::readXMLFile(particles, params);
  return particles;
}

void Simulation::run(LinkedCellContainer &particles) {
  // Set OpenMP Threads
  if (SimParams::enable_omp) {
    omp_set_num_threads(16);
    std::cout << "Using " << omp_get_max_threads()
              << " threads for the simulation." << std::endl;
    std::cout << "Using " << to_string(SimParams::ompstrategy)
              << " Strategy for the simulation." << std::endl;
  }

  // Initialize Logger
  Logger &logger = Logger::getInstance(params_.log_level);
  logger.info("Starting a simulation with:");
  logger.info("\tEnd time: " + std::to_string(params_.end_time));
  logger.info("\tDelta: " + std::to_string(params_.time_delta));

  int iteration{0};
  double current_time{0};
  size_t total_molecule_updates = 0;
  ForceType FORCE_TYPE = params_.calculate_grav_force
                             ? ForceType::GRAVITATIONAL
<<<<<<< HEAD
                             : ForceType::LENNARD_JONES;

  std::unique_ptr<output::FileWriter> writer = createFileWriter(particles);
=======
                             : (params_.is_membrane ? ForceType::MEMBRANE
                                                    : ForceType::LENNARD_JONES);
  std::unique_ptr<output::FileWriter> writer;
  if (params_.xyz_output) {
    writer = std::make_unique<output::XYZWriter>(particles);
  } else {
    writer = std::make_unique<output::VTKWriter>(particles);
  }
>>>>>>> 7e4815d8

  OPTIONS option =
      params_.linked_cells ? OPTIONS::LINKED_CELLS : OPTIONS::DIRECT_SUM;

  // Initialize Thermostat
  Thermostat thermostat(particles, params_.initial_temp, params_.target_temp,
                        params_.dimensions, params_.delta_temp,
                        params_.is_gradual, params_.enable_brownian);
  // Checkout-only mode
  if (params_.checkpoint_only) {
    checkpointMode(particles, current_time, option, FORCE_TYPE);
    return;
  }

  // Resume from checkpoint if enabled
  if (params_.resume_from_checkpoint) {
    CheckpointReader::readCheckpoint(particles, params_.time_delta,
                                     params_.resume_start_time);
    logger.info("Resumed from checkpoint. Adding additional input...");
    current_time = params_.resume_start_time;
  }

  // Main simulation loop
  simulate(particles, current_time, iteration, total_molecule_updates, writer,
           thermostat, option, FORCE_TYPE);

  logger.info("Simulation finished.");
}

// ----------------- Helper Functions -----------------------------------

std::unique_ptr<output::FileWriter>
Simulation::createFileWriter(LinkedCellContainer &particles) const {
  if (params_.xyz_output) {
    return std::make_unique<output::XYZWriter>(particles);
  } else {
    return std::make_unique<output::VTKWriter>(particles);
  }
}

void Simulation::checkpointMode(LinkedCellContainer &particles,
                                double &current_time, OPTIONS option,
                                ForceType force_type) {
  while (current_time < params_.end_time) {
    Calculation<Position>::run(particles, params_.time_delta, option);
    Calculation<BoundaryConditions>::run(particles);
    Calculation<Force>::run(particles, force_type, option);
    Calculation<Velocity>::run(particles, params_.time_delta);
    current_time += params_.time_delta;
  }

  CheckpointWriter::writeCheckpoint(particles, "../output/checkpoint.chk",
                                    params_.time_delta, params_.end_time);
  Logger::getInstance().info("Equilibration completed.");
}

void Simulation::simulate(LinkedCellContainer &particles, double &current_time,
                          int &iteration, size_t &total_molecule_updates,
                          std::unique_ptr<output::FileWriter> &writer,
                          Thermostat &thermostat, OPTIONS option,
                          ForceType force_type) {
  auto start_time = std::chrono::high_resolution_clock::now();

<<<<<<< HEAD
  while (current_time < params_.end_time) {
=======
    if(current_time >= SimParams::additional_force_time_limit){
      SimParams::apply_fzup = false;
    }

>>>>>>> 7e4815d8
    size_t molecules_this_iteration = particles.size();

    Calculation<Position>::run(particles, params_.time_delta, option);
    Calculation<BoundaryConditions>::run(particles);
    Calculation<Force>::run(particles, force_type, option);
    Calculation<Velocity>::run(particles, params_.time_delta);

    total_molecule_updates += molecules_this_iteration;

    if (SimParams::enable_thermo && iteration % params_.n_thermostats == 0) {
      thermostat.apply();
      Logger::getInstance().info("Thermostat applied at iteration: " +
                                 std::to_string(iteration));
    }

    iteration++;
    if (iteration % params_.write_frequency == 0 && !params_.disable_output) {
      writer->plot_particles(params_.output_path, iteration);
    }

    Logger::getInstance().info("Iteration " + std::to_string(iteration) +
                               " finished.");
    current_time += params_.time_delta;
  }

  auto end_time = std::chrono::high_resolution_clock::now();
  std::chrono::duration<double> runtime = end_time - start_time;

  logPerformance(runtime, total_molecule_updates);
}

void Simulation::logPerformance(const std::chrono::duration<double> &runtime,
                                size_t total_molecule_updates) const {
  double updates_per_second = total_molecule_updates / runtime.count();

  Logger::getInstance().info("output written. Terminating...");
  std::cout << "Total runtime: " << runtime.count() << " seconds" << std::endl;
  std::cout << "Molecules updated per second: " << updates_per_second
            << std::endl;
}<|MERGE_RESOLUTION|>--- conflicted
+++ resolved
@@ -56,20 +56,16 @@
   size_t total_molecule_updates = 0;
   ForceType FORCE_TYPE = params_.calculate_grav_force
                              ? ForceType::GRAVITATIONAL
-<<<<<<< HEAD
-                             : ForceType::LENNARD_JONES;
+                             : (params_.is_membrane ? ForceType::MEMBRANE
+                                                    : ForceType::LENNARD_JONES);
 
   std::unique_ptr<output::FileWriter> writer = createFileWriter(particles);
-=======
-                             : (params_.is_membrane ? ForceType::MEMBRANE
-                                                    : ForceType::LENNARD_JONES);
-  std::unique_ptr<output::FileWriter> writer;
+                             
   if (params_.xyz_output) {
     writer = std::make_unique<output::XYZWriter>(particles);
   } else {
     writer = std::make_unique<output::VTKWriter>(particles);
   }
->>>>>>> 7e4815d8
 
   OPTIONS option =
       params_.linked_cells ? OPTIONS::LINKED_CELLS : OPTIONS::DIRECT_SUM;
@@ -121,6 +117,7 @@
     current_time += params_.time_delta;
   }
 
+
   CheckpointWriter::writeCheckpoint(particles, "../output/checkpoint.chk",
                                     params_.time_delta, params_.end_time);
   Logger::getInstance().info("Equilibration completed.");
@@ -133,14 +130,12 @@
                           ForceType force_type) {
   auto start_time = std::chrono::high_resolution_clock::now();
 
-<<<<<<< HEAD
   while (current_time < params_.end_time) {
-=======
+
     if(current_time >= SimParams::additional_force_time_limit){
       SimParams::apply_fzup = false;
     }
 
->>>>>>> 7e4815d8
     size_t molecules_this_iteration = particles.size();
 
     Calculation<Position>::run(particles, params_.time_delta, option);
