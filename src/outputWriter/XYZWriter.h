--- conflicted
+++ resolved
@@ -20,14 +20,9 @@
   XYZWriter();
 
   virtual ~XYZWriter();
-
-<<<<<<< HEAD
+a
   void plotParticles(ParticleContainer& particles, const std::string &filename,
                      int iteration);
-=======
-  void plotParticles(std::list<Particle> particles, const std::string &filename,
-                     const std::string &output_path, int iteration);
->>>>>>> c5e5d5c0
 };
 
 } // namespace outputWriter