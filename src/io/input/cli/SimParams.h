#include "simulator/calculations/Force.h"
#include "simulator/particle/container/LinkedCellContainer.h"
#include <array>
#include <string>
#include <unordered_set>
#pragma once

struct SimParams {
  std::string output_path;
  std::string input_path;
  double end_time;
  double time_delta;
  double r_cutoff_radius;
  unsigned int write_frequency;
  bool xyz_output;
  bool calculate_grav_force;
  bool disable_output;
  std::string log_level;
  std::array<double, 3> domain_size;
  bool linked_cells;
  DomainBoundaryConditions boundaryConditions;
  bool reflective;
  bool periodic;
  static double gravity;
  static bool enable_gravity;
  static double z_gravity;
  static bool enable_z_gravity;
  static std::array<double, 3> lower_left_corner;
  static bool fixed_Domain;

  // Thermostats
  static bool enable_thermo;
  double initial_temp;
  double target_temp;
  double delta_temp;
  bool is_gradual;
  unsigned int n_thermostats;
  size_t dimensions;
  bool enable_brownian;

  // Checkpoint
  bool resume_from_checkpoint;
  bool checkpoint_only;
  double resume_start_time;

  // velocity threshold
  static bool enable_v_threshold;
  static double v_threshold;

<<<<<<< HEAD
  // Parallelization
  static bool enable_omp;
  static OMPSTRATEGY ompstrategy;
=======
  // additional force (FZup)
  static double additional_force_zup;
  static double additional_force_time_limit;
  static bool apply_fzup;

  // membrane parameters
  static double membrane_stiffness;
  static double membrane_bond_length;

  //precompute parameters
  static bool precompute_sigma;
  static bool precompute_epsilon;

  static bool is_membrane;
>>>>>>> 7e4815d8
};<|MERGE_RESOLUTION|>--- conflicted
+++ resolved
@@ -47,11 +47,10 @@
   static bool enable_v_threshold;
   static double v_threshold;
 
-<<<<<<< HEAD
   // Parallelization
   static bool enable_omp;
   static OMPSTRATEGY ompstrategy;
-=======
+
   // additional force (FZup)
   static double additional_force_zup;
   static double additional_force_time_limit;
@@ -66,5 +65,4 @@
   static bool precompute_epsilon;
 
   static bool is_membrane;
->>>>>>> 7e4815d8
-};+};
