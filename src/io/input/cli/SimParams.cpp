--- conflicted
+++ resolved
@@ -1,12 +1,6 @@
 #include "SimParams.h"
 
 // Define and initialize static members
-<<<<<<< HEAD
-std::array<double, 3> SimParams::lower_left_corner = {0.0, 0.0, 0.0};
-bool SimParams::fixed_Domain = false;
-bool SimParams::gravity_applied = false;
-bool SimParams::enable_thermo = false;
-=======
 std::array<double, 3> SimParams::lower_left_corner = {
     0.0, 0.0, 0.0};
 bool SimParams::fixed_Domain = false; 
@@ -14,5 +8,4 @@
 bool SimParams::enable_thermo = false;
 double SimParams::gravity = 0.0;
 bool SimParams::enable_v_threshold = false;
-double SimParams::v_threshold = 0.0;
->>>>>>> 37ea50ff
+double SimParams::v_threshold = 0.0;