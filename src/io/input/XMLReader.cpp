--- conflicted
+++ resolved
@@ -83,9 +83,6 @@
     logger.info("Domain Size: " +
                 containerToStrings(simParameters.domain_size));
 
-<<<<<<< HEAD
-    // auto cuboids = doc->cuboids();
-=======
     // Read boundary conditions
     if (doc->boundary_conditions().present()) {
       const auto &xmlBoundaryConditions = doc->boundary_conditions().get();
@@ -110,7 +107,6 @@
 
       logger.info("Boundary conditions loaded successfully");
     }
->>>>>>> 2ba2e03e
 
     // Extract cuboid specification
     if (doc->cuboids().present()) {
@@ -193,4 +189,4 @@
   } else {
     throw std::runtime_error("Invalid boundary condition: " + value);
   }
-}+}
