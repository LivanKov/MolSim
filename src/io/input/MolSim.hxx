// Copyright (c) 2005-2014 Code Synthesis Tools CC
//
// This program was generated by CodeSynthesis XSD, an XML Schema to
// C++ data binding compiler.
//
// This program is free software; you can redistribute it and/or modify
// it under the terms of the GNU General Public License version 2 as
// published by the Free Software Foundation.
//
// This program is distributed in the hope that it will be useful,
// but WITHOUT ANY WARRANTY; without even the implied warranty of
// MERCHANTABILITY or FITNESS FOR A PARTICULAR PURPOSE.  See the
// GNU General Public License for more details.
//
// You should have received a copy of the GNU General Public License
// along with this program; if not, write to the Free Software
// Foundation, Inc., 51 Franklin St, Fifth Floor, Boston, MA 02110-1301 USA
//
// In addition, as a special exception, Code Synthesis Tools CC gives
// permission to link this program with the Xerces-C++ library (or with
// modified versions of Xerces-C++ that use the same license as Xerces-C++),
// and distribute linked combinations including the two. You must obey
// the GNU General Public License version 2 in all respects for all of
// the code used other than Xerces-C++. If you modify this copy of the
// program, you may extend this exception to your version of the program,
// but you are not obligated to do so. If you do not wish to do so, delete
// this exception statement from your version.
//
// Furthermore, Code Synthesis Tools CC makes a special exception for
// the Free/Libre and Open Source Software (FLOSS) which is described
// in the accompanying FLOSSE file.
//

#ifndef MOL_SIM_HXX
#define MOL_SIM_HXX

#ifndef XSD_USE_CHAR
#define XSD_USE_CHAR
#endif

#ifndef XSD_CXX_TREE_USE_CHAR
#define XSD_CXX_TREE_USE_CHAR
#endif

// Begin prologue.
//
//
// End prologue.

#include <xsd/cxx/config.hxx>

#if (XSD_INT_VERSION != 4000000L)
#error XSD runtime version mismatch
#endif

#include <xsd/cxx/pre.hxx>

#include <xsd/cxx/xml/char-utf8.hxx>

#include <xsd/cxx/tree/exceptions.hxx>
#include <xsd/cxx/tree/elements.hxx>
#include <xsd/cxx/tree/types.hxx>

#include <xsd/cxx/xml/error-handler.hxx>

#include <xsd/cxx/xml/dom/auto-ptr.hxx>

#include <xsd/cxx/tree/parsing.hxx>
#include <xsd/cxx/tree/parsing/byte.hxx>
#include <xsd/cxx/tree/parsing/unsigned-byte.hxx>
#include <xsd/cxx/tree/parsing/short.hxx>
#include <xsd/cxx/tree/parsing/unsigned-short.hxx>
#include <xsd/cxx/tree/parsing/int.hxx>
#include <xsd/cxx/tree/parsing/unsigned-int.hxx>
#include <xsd/cxx/tree/parsing/long.hxx>
#include <xsd/cxx/tree/parsing/unsigned-long.hxx>
#include <xsd/cxx/tree/parsing/boolean.hxx>
#include <xsd/cxx/tree/parsing/float.hxx>
#include <xsd/cxx/tree/parsing/double.hxx>
#include <xsd/cxx/tree/parsing/decimal.hxx>

namespace xml_schema
{
  // anyType and anySimpleType.
  //
  typedef ::xsd::cxx::tree::type type;
  typedef ::xsd::cxx::tree::simple_type< char, type > simple_type;
  typedef ::xsd::cxx::tree::type container;

  // 8-bit
  //
  typedef signed char byte;
  typedef unsigned char unsigned_byte;

  // 16-bit
  //
  typedef short short_;
  typedef unsigned short unsigned_short;

  // 32-bit
  //
  typedef int int_;
  typedef unsigned int unsigned_int;

  // 64-bit
  //
  typedef long long long_;
  typedef unsigned long long unsigned_long;

  // Supposed to be arbitrary-length integral types.
  //
  typedef long long integer;
  typedef long long non_positive_integer;
  typedef unsigned long long non_negative_integer;
  typedef unsigned long long positive_integer;
  typedef long long negative_integer;

  // Boolean.
  //
  typedef bool boolean;

  // Floating-point types.
  //
  typedef float float_;
  typedef double double_;
  typedef double decimal;

  // String types.
  //
  typedef ::xsd::cxx::tree::string< char, simple_type > string;
  typedef ::xsd::cxx::tree::normalized_string< char, string > normalized_string;
  typedef ::xsd::cxx::tree::token< char, normalized_string > token;
  typedef ::xsd::cxx::tree::name< char, token > name;
  typedef ::xsd::cxx::tree::nmtoken< char, token > nmtoken;
  typedef ::xsd::cxx::tree::nmtokens< char, simple_type, nmtoken > nmtokens;
  typedef ::xsd::cxx::tree::ncname< char, name > ncname;
  typedef ::xsd::cxx::tree::language< char, token > language;

  // ID/IDREF.
  //
  typedef ::xsd::cxx::tree::id< char, ncname > id;
  typedef ::xsd::cxx::tree::idref< char, ncname, type > idref;
  typedef ::xsd::cxx::tree::idrefs< char, simple_type, idref > idrefs;

  // URI.
  //
  typedef ::xsd::cxx::tree::uri< char, simple_type > uri;

  // Qualified name.
  //
  typedef ::xsd::cxx::tree::qname< char, simple_type, uri, ncname > qname;

  // Binary.
  //
  typedef ::xsd::cxx::tree::buffer< char > buffer;
  typedef ::xsd::cxx::tree::base64_binary< char, simple_type > base64_binary;
  typedef ::xsd::cxx::tree::hex_binary< char, simple_type > hex_binary;

  // Date/time.
  //
  typedef ::xsd::cxx::tree::time_zone time_zone;
  typedef ::xsd::cxx::tree::date< char, simple_type > date;
  typedef ::xsd::cxx::tree::date_time< char, simple_type > date_time;
  typedef ::xsd::cxx::tree::duration< char, simple_type > duration;
  typedef ::xsd::cxx::tree::gday< char, simple_type > gday;
  typedef ::xsd::cxx::tree::gmonth< char, simple_type > gmonth;
  typedef ::xsd::cxx::tree::gmonth_day< char, simple_type > gmonth_day;
  typedef ::xsd::cxx::tree::gyear< char, simple_type > gyear;
  typedef ::xsd::cxx::tree::gyear_month< char, simple_type > gyear_month;
  typedef ::xsd::cxx::tree::time< char, simple_type > time;

  // Entity.
  //
  typedef ::xsd::cxx::tree::entity< char, ncname > entity;
  typedef ::xsd::cxx::tree::entities< char, simple_type, entity > entities;

  typedef ::xsd::cxx::tree::content_order content_order;
  // Flags and properties.
  //
  typedef ::xsd::cxx::tree::flags flags;
  typedef ::xsd::cxx::tree::properties< char > properties;

  // Parsing/serialization diagnostics.
  //
  typedef ::xsd::cxx::tree::severity severity;
  typedef ::xsd::cxx::tree::error< char > error;
  typedef ::xsd::cxx::tree::diagnostics< char > diagnostics;

  // Exceptions.
  //
  typedef ::xsd::cxx::tree::exception< char > exception;
  typedef ::xsd::cxx::tree::bounds< char > bounds;
  typedef ::xsd::cxx::tree::duplicate_id< char > duplicate_id;
  typedef ::xsd::cxx::tree::parsing< char > parsing;
  typedef ::xsd::cxx::tree::expected_element< char > expected_element;
  typedef ::xsd::cxx::tree::unexpected_element< char > unexpected_element;
  typedef ::xsd::cxx::tree::expected_attribute< char > expected_attribute;
  typedef ::xsd::cxx::tree::unexpected_enumerator< char > unexpected_enumerator;
  typedef ::xsd::cxx::tree::expected_text_content< char > expected_text_content;
  typedef ::xsd::cxx::tree::no_prefix_mapping< char > no_prefix_mapping;

  // Error handler callback interface.
  //
  typedef ::xsd::cxx::xml::error_handler< char > error_handler;

  // DOM interaction.
  //
  namespace dom
  {
    // Automatic pointer for DOMDocument.
    //
    using ::xsd::cxx::xml::dom::auto_ptr;

#ifndef XSD_CXX_TREE_TREE_NODE_KEY__XML_SCHEMA
#define XSD_CXX_TREE_TREE_NODE_KEY__XML_SCHEMA
    // DOM user data key for back pointers to tree nodes.
    //
    const XMLCh* const tree_node_key = ::xsd::cxx::tree::user_data_keys::node;
#endif
  }
}

// Forward declarations.
//
class boundary_condition_type;
class MolSim;
class simulation_parameters;
<<<<<<< HEAD
=======
class boundary_conditions;
>>>>>>> 2ba2e03e
class discs;
class cuboids;
class domain_size;
class disc;
class cuboid;
class center;
class initial_velocity;
class coordinate;
class dimensions;

#include <memory>    // ::std::auto_ptr
#include <limits>    // std::numeric_limits
#include <algorithm> // std::binary_search

#include <xsd/cxx/xml/char-utf8.hxx>

#include <xsd/cxx/tree/exceptions.hxx>
#include <xsd/cxx/tree/elements.hxx>
#include <xsd/cxx/tree/containers.hxx>
#include <xsd/cxx/tree/list.hxx>

#include <xsd/cxx/xml/dom/parsing-header.hxx>

class boundary_condition_type: public ::xml_schema::string
{
  public:
  enum value
  {
    Outflow,
    Reflecting
  };

  boundary_condition_type (value v);

  boundary_condition_type (const char* v);

  boundary_condition_type (const ::std::string& v);

  boundary_condition_type (const ::xml_schema::string& v);

  boundary_condition_type (const ::xercesc::DOMElement& e,
                           ::xml_schema::flags f = 0,
                           ::xml_schema::container* c = 0);

  boundary_condition_type (const ::xercesc::DOMAttr& a,
                           ::xml_schema::flags f = 0,
                           ::xml_schema::container* c = 0);

  boundary_condition_type (const ::std::string& s,
                           const ::xercesc::DOMElement* e,
                           ::xml_schema::flags f = 0,
                           ::xml_schema::container* c = 0);

  boundary_condition_type (const boundary_condition_type& x,
                           ::xml_schema::flags f = 0,
                           ::xml_schema::container* c = 0);

  virtual boundary_condition_type*
  _clone (::xml_schema::flags f = 0,
          ::xml_schema::container* c = 0) const;

  boundary_condition_type&
  operator= (value v);

  virtual
  operator value () const
  {
    return _xsd_boundary_condition_type_convert ();
  }

  protected:
  value
  _xsd_boundary_condition_type_convert () const;

  public:
  static const char* const _xsd_boundary_condition_type_literals_[2];
  static const value _xsd_boundary_condition_type_indexes_[2];
};

class MolSim: public ::xml_schema::type
{
  public:
  // simulation_parameters
  //
  typedef ::simulation_parameters simulation_parameters_type;
  typedef ::xsd::cxx::tree::traits< simulation_parameters_type, char > simulation_parameters_traits;

  const simulation_parameters_type&
  simulation_parameters () const;

  simulation_parameters_type&
  simulation_parameters ();

  void
  simulation_parameters (const simulation_parameters_type& x);

  void
  simulation_parameters (::std::auto_ptr< simulation_parameters_type > p);

<<<<<<< HEAD
=======
  // boundary_conditions
  //
  typedef ::boundary_conditions boundary_conditions_type;
  typedef ::xsd::cxx::tree::optional< boundary_conditions_type > boundary_conditions_optional;
  typedef ::xsd::cxx::tree::traits< boundary_conditions_type, char > boundary_conditions_traits;

  const boundary_conditions_optional&
  boundary_conditions () const;

  boundary_conditions_optional&
  boundary_conditions ();

  void
  boundary_conditions (const boundary_conditions_type& x);

  void
  boundary_conditions (const boundary_conditions_optional& x);

  void
  boundary_conditions (::std::auto_ptr< boundary_conditions_type > p);

>>>>>>> 2ba2e03e
  // discs
  //
  typedef ::discs discs_type;
  typedef ::xsd::cxx::tree::optional< discs_type > discs_optional;
  typedef ::xsd::cxx::tree::traits< discs_type, char > discs_traits;

  const discs_optional&
  discs () const;

  discs_optional&
  discs ();

  void
  discs (const discs_type& x);

  void
  discs (const discs_optional& x);

  void
  discs (::std::auto_ptr< discs_type > p);

  // cuboids
  //
  typedef ::cuboids cuboids_type;
  typedef ::xsd::cxx::tree::optional< cuboids_type > cuboids_optional;
  typedef ::xsd::cxx::tree::traits< cuboids_type, char > cuboids_traits;

  const cuboids_optional&
  cuboids () const;

  cuboids_optional&
  cuboids ();

  void
  cuboids (const cuboids_type& x);

  void
  cuboids (const cuboids_optional& x);

  void
  cuboids (::std::auto_ptr< cuboids_type > p);

  // Constructors.
  //
  MolSim (const simulation_parameters_type&);

  MolSim (::std::auto_ptr< simulation_parameters_type >);

  MolSim (const ::xercesc::DOMElement& e,
          ::xml_schema::flags f = 0,
          ::xml_schema::container* c = 0);

  MolSim (const MolSim& x,
          ::xml_schema::flags f = 0,
          ::xml_schema::container* c = 0);

  virtual MolSim*
  _clone (::xml_schema::flags f = 0,
          ::xml_schema::container* c = 0) const;

  MolSim&
  operator= (const MolSim& x);

  virtual 
  ~MolSim ();

  // Implementation.
  //
  protected:
  void
  parse (::xsd::cxx::xml::dom::parser< char >&,
         ::xml_schema::flags);

  protected:
  ::xsd::cxx::tree::one< simulation_parameters_type > simulation_parameters_;
<<<<<<< HEAD
=======
  boundary_conditions_optional boundary_conditions_;
>>>>>>> 2ba2e03e
  discs_optional discs_;
  cuboids_optional cuboids_;
};

class simulation_parameters: public ::xml_schema::type
{
  public:
  // end_time
  //
  typedef ::xml_schema::double_ end_time_type;
  typedef ::xsd::cxx::tree::traits< end_time_type, char, ::xsd::cxx::tree::schema_type::double_ > end_time_traits;

  const end_time_type&
  end_time () const;

  end_time_type&
  end_time ();

  void
  end_time (const end_time_type& x);

  // delta_time
  //
  typedef ::xml_schema::double_ delta_time_type;
  typedef ::xsd::cxx::tree::traits< delta_time_type, char, ::xsd::cxx::tree::schema_type::double_ > delta_time_traits;

  const delta_time_type&
  delta_time () const;

  delta_time_type&
  delta_time ();

  void
  delta_time (const delta_time_type& x);

  // output_basename
  //
  typedef ::xml_schema::string output_basename_type;
  typedef ::xsd::cxx::tree::traits< output_basename_type, char > output_basename_traits;

  const output_basename_type&
  output_basename () const;

  output_basename_type&
  output_basename ();

  void
  output_basename (const output_basename_type& x);

  void
  output_basename (::std::auto_ptr< output_basename_type > p);

  // write_frequency
  //
  typedef ::xml_schema::unsigned_int write_frequency_type;
  typedef ::xsd::cxx::tree::traits< write_frequency_type, char > write_frequency_traits;

  const write_frequency_type&
  write_frequency () const;

  write_frequency_type&
  write_frequency ();

  void
  write_frequency (const write_frequency_type& x);

  // r_cutoff_radius
  //
  typedef ::xml_schema::double_ r_cutoff_radius_type;
  typedef ::xsd::cxx::tree::traits< r_cutoff_radius_type, char, ::xsd::cxx::tree::schema_type::double_ > r_cutoff_radius_traits;

  const r_cutoff_radius_type&
  r_cutoff_radius () const;

  r_cutoff_radius_type&
  r_cutoff_radius ();

  void
  r_cutoff_radius (const r_cutoff_radius_type& x);

  // domain_size
  //
  typedef ::domain_size domain_size_type;
  typedef ::xsd::cxx::tree::traits< domain_size_type, char > domain_size_traits;

  const domain_size_type&
  domain_size () const;

  domain_size_type&
  domain_size ();

  void
  domain_size (const domain_size_type& x);

  void
  domain_size (::std::auto_ptr< domain_size_type > p);

  // Constructors.
  //
  simulation_parameters (const end_time_type&,
                         const delta_time_type&,
                         const output_basename_type&,
                         const write_frequency_type&,
                         const r_cutoff_radius_type&,
                         const domain_size_type&);

  simulation_parameters (const end_time_type&,
                         const delta_time_type&,
                         const output_basename_type&,
                         const write_frequency_type&,
                         const r_cutoff_radius_type&,
                         ::std::auto_ptr< domain_size_type >);

  simulation_parameters (const ::xercesc::DOMElement& e,
                         ::xml_schema::flags f = 0,
                         ::xml_schema::container* c = 0);

  simulation_parameters (const simulation_parameters& x,
                         ::xml_schema::flags f = 0,
                         ::xml_schema::container* c = 0);

  virtual simulation_parameters*
  _clone (::xml_schema::flags f = 0,
          ::xml_schema::container* c = 0) const;

  simulation_parameters&
  operator= (const simulation_parameters& x);

  virtual 
  ~simulation_parameters ();

  // Implementation.
  //
  protected:
  void
  parse (::xsd::cxx::xml::dom::parser< char >&,
         ::xml_schema::flags);

  protected:
  ::xsd::cxx::tree::one< end_time_type > end_time_;
  ::xsd::cxx::tree::one< delta_time_type > delta_time_;
  ::xsd::cxx::tree::one< output_basename_type > output_basename_;
  ::xsd::cxx::tree::one< write_frequency_type > write_frequency_;
  ::xsd::cxx::tree::one< r_cutoff_radius_type > r_cutoff_radius_;
  ::xsd::cxx::tree::one< domain_size_type > domain_size_;
};

<<<<<<< HEAD
=======
class boundary_conditions: public ::xml_schema::type
{
  public:
  // left
  //
  typedef ::boundary_condition_type left_type;
  typedef ::xsd::cxx::tree::traits< left_type, char > left_traits;

  const left_type&
  left () const;

  left_type&
  left ();

  void
  left (const left_type& x);

  void
  left (::std::auto_ptr< left_type > p);

  // right
  //
  typedef ::boundary_condition_type right_type;
  typedef ::xsd::cxx::tree::traits< right_type, char > right_traits;

  const right_type&
  right () const;

  right_type&
  right ();

  void
  right (const right_type& x);

  void
  right (::std::auto_ptr< right_type > p);

  // top
  //
  typedef ::boundary_condition_type top_type;
  typedef ::xsd::cxx::tree::traits< top_type, char > top_traits;

  const top_type&
  top () const;

  top_type&
  top ();

  void
  top (const top_type& x);

  void
  top (::std::auto_ptr< top_type > p);

  // bottom
  //
  typedef ::boundary_condition_type bottom_type;
  typedef ::xsd::cxx::tree::traits< bottom_type, char > bottom_traits;

  const bottom_type&
  bottom () const;

  bottom_type&
  bottom ();

  void
  bottom (const bottom_type& x);

  void
  bottom (::std::auto_ptr< bottom_type > p);

  // front
  //
  typedef ::boundary_condition_type front_type;
  typedef ::xsd::cxx::tree::optional< front_type > front_optional;
  typedef ::xsd::cxx::tree::traits< front_type, char > front_traits;

  const front_optional&
  front () const;

  front_optional&
  front ();

  void
  front (const front_type& x);

  void
  front (const front_optional& x);

  void
  front (::std::auto_ptr< front_type > p);

  // back
  //
  typedef ::boundary_condition_type back_type;
  typedef ::xsd::cxx::tree::optional< back_type > back_optional;
  typedef ::xsd::cxx::tree::traits< back_type, char > back_traits;

  const back_optional&
  back () const;

  back_optional&
  back ();

  void
  back (const back_type& x);

  void
  back (const back_optional& x);

  void
  back (::std::auto_ptr< back_type > p);

  // Constructors.
  //
  boundary_conditions (const left_type&,
                       const right_type&,
                       const top_type&,
                       const bottom_type&);

  boundary_conditions (const ::xercesc::DOMElement& e,
                       ::xml_schema::flags f = 0,
                       ::xml_schema::container* c = 0);

  boundary_conditions (const boundary_conditions& x,
                       ::xml_schema::flags f = 0,
                       ::xml_schema::container* c = 0);

  virtual boundary_conditions*
  _clone (::xml_schema::flags f = 0,
          ::xml_schema::container* c = 0) const;

  boundary_conditions&
  operator= (const boundary_conditions& x);

  virtual 
  ~boundary_conditions ();

  // Implementation.
  //
  protected:
  void
  parse (::xsd::cxx::xml::dom::parser< char >&,
         ::xml_schema::flags);

  protected:
  ::xsd::cxx::tree::one< left_type > left_;
  ::xsd::cxx::tree::one< right_type > right_;
  ::xsd::cxx::tree::one< top_type > top_;
  ::xsd::cxx::tree::one< bottom_type > bottom_;
  front_optional front_;
  back_optional back_;
};

>>>>>>> 2ba2e03e
class discs: public ::xml_schema::type
{
  public:
  // disc
  //
  typedef ::disc disc_type;
  typedef ::xsd::cxx::tree::sequence< disc_type > disc_sequence;
  typedef disc_sequence::iterator disc_iterator;
  typedef disc_sequence::const_iterator disc_const_iterator;
  typedef ::xsd::cxx::tree::traits< disc_type, char > disc_traits;

  const disc_sequence&
  disc () const;

  disc_sequence&
  disc ();

  void
  disc (const disc_sequence& s);

  // Constructors.
  //
  discs ();

  discs (const ::xercesc::DOMElement& e,
         ::xml_schema::flags f = 0,
         ::xml_schema::container* c = 0);

  discs (const discs& x,
         ::xml_schema::flags f = 0,
         ::xml_schema::container* c = 0);

  virtual discs*
  _clone (::xml_schema::flags f = 0,
          ::xml_schema::container* c = 0) const;

  discs&
  operator= (const discs& x);

  virtual 
  ~discs ();

  // Implementation.
  //
  protected:
  void
  parse (::xsd::cxx::xml::dom::parser< char >&,
         ::xml_schema::flags);

  protected:
  disc_sequence disc_;
};

class cuboids: public ::xml_schema::type
{
  public:
  // cuboid
  //
  typedef ::cuboid cuboid_type;
  typedef ::xsd::cxx::tree::sequence< cuboid_type > cuboid_sequence;
  typedef cuboid_sequence::iterator cuboid_iterator;
  typedef cuboid_sequence::const_iterator cuboid_const_iterator;
  typedef ::xsd::cxx::tree::traits< cuboid_type, char > cuboid_traits;

  const cuboid_sequence&
  cuboid () const;

  cuboid_sequence&
  cuboid ();

  void
  cuboid (const cuboid_sequence& s);

  // Constructors.
  //
  cuboids ();

  cuboids (const ::xercesc::DOMElement& e,
           ::xml_schema::flags f = 0,
           ::xml_schema::container* c = 0);

  cuboids (const cuboids& x,
           ::xml_schema::flags f = 0,
           ::xml_schema::container* c = 0);

  virtual cuboids*
  _clone (::xml_schema::flags f = 0,
          ::xml_schema::container* c = 0) const;

  cuboids&
  operator= (const cuboids& x);

  virtual 
  ~cuboids ();

  // Implementation.
  //
  protected:
  void
  parse (::xsd::cxx::xml::dom::parser< char >&,
         ::xml_schema::flags);

  protected:
  cuboid_sequence cuboid_;
};

class domain_size: public ::xml_schema::type
{
  public:
  // x
  //
  typedef ::xml_schema::double_ x_type;
  typedef ::xsd::cxx::tree::traits< x_type, char, ::xsd::cxx::tree::schema_type::double_ > x_traits;

  const x_type&
  x () const;

  x_type&
  x ();

  void
  x (const x_type& x);

  // y
  //
  typedef ::xml_schema::double_ y_type;
  typedef ::xsd::cxx::tree::traits< y_type, char, ::xsd::cxx::tree::schema_type::double_ > y_traits;

  const y_type&
  y () const;

  y_type&
  y ();

  void
  y (const y_type& x);

  // z
  //
  typedef ::xml_schema::double_ z_type;
  typedef ::xsd::cxx::tree::traits< z_type, char, ::xsd::cxx::tree::schema_type::double_ > z_traits;

  const z_type&
  z () const;

  z_type&
  z ();

  void
  z (const z_type& x);

  // Constructors.
  //
  domain_size (const x_type&,
               const y_type&,
               const z_type&);

  domain_size (const ::xercesc::DOMElement& e,
               ::xml_schema::flags f = 0,
               ::xml_schema::container* c = 0);

  domain_size (const domain_size& x,
               ::xml_schema::flags f = 0,
               ::xml_schema::container* c = 0);

  virtual domain_size*
  _clone (::xml_schema::flags f = 0,
          ::xml_schema::container* c = 0) const;

  domain_size&
  operator= (const domain_size& x);

  virtual 
  ~domain_size ();

  // Implementation.
  //
  protected:
  void
  parse (::xsd::cxx::xml::dom::parser< char >&,
         ::xml_schema::flags);

  protected:
  ::xsd::cxx::tree::one< x_type > x_;
  ::xsd::cxx::tree::one< y_type > y_;
  ::xsd::cxx::tree::one< z_type > z_;
};

class disc: public ::xml_schema::type
{
  public:
  // center
  //
  typedef ::center center_type;
  typedef ::xsd::cxx::tree::traits< center_type, char > center_traits;

  const center_type&
  center () const;

  center_type&
  center ();

  void
  center (const center_type& x);

  void
  center (::std::auto_ptr< center_type > p);

  // initial_velocity
  //
  typedef ::initial_velocity initial_velocity_type;
  typedef ::xsd::cxx::tree::traits< initial_velocity_type, char > initial_velocity_traits;

  const initial_velocity_type&
  initial_velocity () const;

  initial_velocity_type&
  initial_velocity ();

  void
  initial_velocity (const initial_velocity_type& x);

  void
  initial_velocity (::std::auto_ptr< initial_velocity_type > p);

  // radius
  //
  typedef ::xml_schema::unsigned_int radius_type;
  typedef ::xsd::cxx::tree::traits< radius_type, char > radius_traits;

  const radius_type&
  radius () const;

  radius_type&
  radius ();

  void
  radius (const radius_type& x);

  // mesh_width
  //
  typedef ::xml_schema::double_ mesh_width_type;
  typedef ::xsd::cxx::tree::traits< mesh_width_type, char, ::xsd::cxx::tree::schema_type::double_ > mesh_width_traits;

  const mesh_width_type&
  mesh_width () const;

  mesh_width_type&
  mesh_width ();

  void
  mesh_width (const mesh_width_type& x);

  // mass
  //
  typedef ::xml_schema::double_ mass_type;
  typedef ::xsd::cxx::tree::traits< mass_type, char, ::xsd::cxx::tree::schema_type::double_ > mass_traits;

  const mass_type&
  mass () const;

  mass_type&
  mass ();

  void
  mass (const mass_type& x);

  // Constructors.
  //
  disc (const center_type&,
        const initial_velocity_type&,
        const radius_type&,
        const mesh_width_type&,
        const mass_type&);

  disc (::std::auto_ptr< center_type >,
        ::std::auto_ptr< initial_velocity_type >,
        const radius_type&,
        const mesh_width_type&,
        const mass_type&);

  disc (const ::xercesc::DOMElement& e,
        ::xml_schema::flags f = 0,
        ::xml_schema::container* c = 0);

  disc (const disc& x,
        ::xml_schema::flags f = 0,
        ::xml_schema::container* c = 0);

  virtual disc*
  _clone (::xml_schema::flags f = 0,
          ::xml_schema::container* c = 0) const;

  disc&
  operator= (const disc& x);

  virtual 
  ~disc ();

  // Implementation.
  //
  protected:
  void
  parse (::xsd::cxx::xml::dom::parser< char >&,
         ::xml_schema::flags);

  protected:
  ::xsd::cxx::tree::one< center_type > center_;
  ::xsd::cxx::tree::one< initial_velocity_type > initial_velocity_;
  ::xsd::cxx::tree::one< radius_type > radius_;
  ::xsd::cxx::tree::one< mesh_width_type > mesh_width_;
  ::xsd::cxx::tree::one< mass_type > mass_;
};

class cuboid: public ::xml_schema::type
{
  public:
  // coordinate
  //
  typedef ::coordinate coordinate_type;
  typedef ::xsd::cxx::tree::traits< coordinate_type, char > coordinate_traits;

  const coordinate_type&
  coordinate () const;

  coordinate_type&
  coordinate ();

  void
  coordinate (const coordinate_type& x);

  void
  coordinate (::std::auto_ptr< coordinate_type > p);

  // dimensions
  //
  typedef ::dimensions dimensions_type;
  typedef ::xsd::cxx::tree::traits< dimensions_type, char > dimensions_traits;

  const dimensions_type&
  dimensions () const;

  dimensions_type&
  dimensions ();

  void
  dimensions (const dimensions_type& x);

  void
  dimensions (::std::auto_ptr< dimensions_type > p);

  // mesh_width
  //
  typedef ::xml_schema::double_ mesh_width_type;
  typedef ::xsd::cxx::tree::traits< mesh_width_type, char, ::xsd::cxx::tree::schema_type::double_ > mesh_width_traits;

  const mesh_width_type&
  mesh_width () const;

  mesh_width_type&
  mesh_width ();

  void
  mesh_width (const mesh_width_type& x);

  // mass
  //
  typedef ::xml_schema::double_ mass_type;
  typedef ::xsd::cxx::tree::traits< mass_type, char, ::xsd::cxx::tree::schema_type::double_ > mass_traits;

  const mass_type&
  mass () const;

  mass_type&
  mass ();

  void
  mass (const mass_type& x);

  // initial_velocity
  //
  typedef ::initial_velocity initial_velocity_type;
  typedef ::xsd::cxx::tree::traits< initial_velocity_type, char > initial_velocity_traits;

  const initial_velocity_type&
  initial_velocity () const;

  initial_velocity_type&
  initial_velocity ();

  void
  initial_velocity (const initial_velocity_type& x);

  void
  initial_velocity (::std::auto_ptr< initial_velocity_type > p);

  // average_velocity
  //
  typedef ::xml_schema::double_ average_velocity_type;
  typedef ::xsd::cxx::tree::traits< average_velocity_type, char, ::xsd::cxx::tree::schema_type::double_ > average_velocity_traits;

  const average_velocity_type&
  average_velocity () const;

  average_velocity_type&
  average_velocity ();

  void
  average_velocity (const average_velocity_type& x);

  // Constructors.
  //
  cuboid (const coordinate_type&,
          const dimensions_type&,
          const mesh_width_type&,
          const mass_type&,
          const initial_velocity_type&,
          const average_velocity_type&);

  cuboid (::std::auto_ptr< coordinate_type >,
          ::std::auto_ptr< dimensions_type >,
          const mesh_width_type&,
          const mass_type&,
          ::std::auto_ptr< initial_velocity_type >,
          const average_velocity_type&);

  cuboid (const ::xercesc::DOMElement& e,
          ::xml_schema::flags f = 0,
          ::xml_schema::container* c = 0);

  cuboid (const cuboid& x,
          ::xml_schema::flags f = 0,
          ::xml_schema::container* c = 0);

  virtual cuboid*
  _clone (::xml_schema::flags f = 0,
          ::xml_schema::container* c = 0) const;

  cuboid&
  operator= (const cuboid& x);

  virtual 
  ~cuboid ();

  // Implementation.
  //
  protected:
  void
  parse (::xsd::cxx::xml::dom::parser< char >&,
         ::xml_schema::flags);

  protected:
  ::xsd::cxx::tree::one< coordinate_type > coordinate_;
  ::xsd::cxx::tree::one< dimensions_type > dimensions_;
  ::xsd::cxx::tree::one< mesh_width_type > mesh_width_;
  ::xsd::cxx::tree::one< mass_type > mass_;
  ::xsd::cxx::tree::one< initial_velocity_type > initial_velocity_;
  ::xsd::cxx::tree::one< average_velocity_type > average_velocity_;
};

class center: public ::xml_schema::type
{
  public:
  // x
  //
  typedef ::xml_schema::double_ x_type;
  typedef ::xsd::cxx::tree::traits< x_type, char, ::xsd::cxx::tree::schema_type::double_ > x_traits;

  const x_type&
  x () const;

  x_type&
  x ();

  void
  x (const x_type& x);

  // y
  //
  typedef ::xml_schema::double_ y_type;
  typedef ::xsd::cxx::tree::traits< y_type, char, ::xsd::cxx::tree::schema_type::double_ > y_traits;

  const y_type&
  y () const;

  y_type&
  y ();

  void
  y (const y_type& x);

  // z
  //
  typedef ::xml_schema::double_ z_type;
  typedef ::xsd::cxx::tree::traits< z_type, char, ::xsd::cxx::tree::schema_type::double_ > z_traits;

  const z_type&
  z () const;

  z_type&
  z ();

  void
  z (const z_type& x);

  // Constructors.
  //
  center (const x_type&,
          const y_type&,
          const z_type&);

  center (const ::xercesc::DOMElement& e,
          ::xml_schema::flags f = 0,
          ::xml_schema::container* c = 0);

  center (const center& x,
          ::xml_schema::flags f = 0,
          ::xml_schema::container* c = 0);

  virtual center*
  _clone (::xml_schema::flags f = 0,
          ::xml_schema::container* c = 0) const;

  center&
  operator= (const center& x);

  virtual 
  ~center ();

  // Implementation.
  //
  protected:
  void
  parse (::xsd::cxx::xml::dom::parser< char >&,
         ::xml_schema::flags);

  protected:
  ::xsd::cxx::tree::one< x_type > x_;
  ::xsd::cxx::tree::one< y_type > y_;
  ::xsd::cxx::tree::one< z_type > z_;
};

class initial_velocity: public ::xml_schema::type
{
  public:
  // x
  //
  typedef ::xml_schema::double_ x_type;
  typedef ::xsd::cxx::tree::traits< x_type, char, ::xsd::cxx::tree::schema_type::double_ > x_traits;

  const x_type&
  x () const;

  x_type&
  x ();

  void
  x (const x_type& x);

  // y
  //
  typedef ::xml_schema::double_ y_type;
  typedef ::xsd::cxx::tree::traits< y_type, char, ::xsd::cxx::tree::schema_type::double_ > y_traits;

  const y_type&
  y () const;

  y_type&
  y ();

  void
  y (const y_type& x);

  // z
  //
  typedef ::xml_schema::double_ z_type;
  typedef ::xsd::cxx::tree::traits< z_type, char, ::xsd::cxx::tree::schema_type::double_ > z_traits;

  const z_type&
  z () const;

  z_type&
  z ();

  void
  z (const z_type& x);

  // Constructors.
  //
  initial_velocity (const x_type&,
                    const y_type&,
                    const z_type&);

  initial_velocity (const ::xercesc::DOMElement& e,
                    ::xml_schema::flags f = 0,
                    ::xml_schema::container* c = 0);

  initial_velocity (const initial_velocity& x,
                    ::xml_schema::flags f = 0,
                    ::xml_schema::container* c = 0);

  virtual initial_velocity*
  _clone (::xml_schema::flags f = 0,
          ::xml_schema::container* c = 0) const;

  initial_velocity&
  operator= (const initial_velocity& x);

  virtual 
  ~initial_velocity ();

  // Implementation.
  //
  protected:
  void
  parse (::xsd::cxx::xml::dom::parser< char >&,
         ::xml_schema::flags);

  protected:
  ::xsd::cxx::tree::one< x_type > x_;
  ::xsd::cxx::tree::one< y_type > y_;
  ::xsd::cxx::tree::one< z_type > z_;
};

class coordinate: public ::xml_schema::type
{
  public:
  // x
  //
  typedef ::xml_schema::double_ x_type;
  typedef ::xsd::cxx::tree::traits< x_type, char, ::xsd::cxx::tree::schema_type::double_ > x_traits;

  const x_type&
  x () const;

  x_type&
  x ();

  void
  x (const x_type& x);

  // y
  //
  typedef ::xml_schema::double_ y_type;
  typedef ::xsd::cxx::tree::traits< y_type, char, ::xsd::cxx::tree::schema_type::double_ > y_traits;

  const y_type&
  y () const;

  y_type&
  y ();

  void
  y (const y_type& x);

  // z
  //
  typedef ::xml_schema::double_ z_type;
  typedef ::xsd::cxx::tree::traits< z_type, char, ::xsd::cxx::tree::schema_type::double_ > z_traits;

  const z_type&
  z () const;

  z_type&
  z ();

  void
  z (const z_type& x);

  // Constructors.
  //
  coordinate (const x_type&,
              const y_type&,
              const z_type&);

  coordinate (const ::xercesc::DOMElement& e,
              ::xml_schema::flags f = 0,
              ::xml_schema::container* c = 0);

  coordinate (const coordinate& x,
              ::xml_schema::flags f = 0,
              ::xml_schema::container* c = 0);

  virtual coordinate*
  _clone (::xml_schema::flags f = 0,
          ::xml_schema::container* c = 0) const;

  coordinate&
  operator= (const coordinate& x);

  virtual 
  ~coordinate ();

  // Implementation.
  //
  protected:
  void
  parse (::xsd::cxx::xml::dom::parser< char >&,
         ::xml_schema::flags);

  protected:
  ::xsd::cxx::tree::one< x_type > x_;
  ::xsd::cxx::tree::one< y_type > y_;
  ::xsd::cxx::tree::one< z_type > z_;
};

class dimensions: public ::xml_schema::type
{
  public:
  // x
  //
  typedef ::xml_schema::unsigned_int x_type;
  typedef ::xsd::cxx::tree::traits< x_type, char > x_traits;

  const x_type&
  x () const;

  x_type&
  x ();

  void
  x (const x_type& x);

  // y
  //
  typedef ::xml_schema::unsigned_int y_type;
  typedef ::xsd::cxx::tree::traits< y_type, char > y_traits;

  const y_type&
  y () const;

  y_type&
  y ();

  void
  y (const y_type& x);

  // z
  //
  typedef ::xml_schema::unsigned_int z_type;
  typedef ::xsd::cxx::tree::traits< z_type, char > z_traits;

  const z_type&
  z () const;

  z_type&
  z ();

  void
  z (const z_type& x);

  // Constructors.
  //
  dimensions (const x_type&,
              const y_type&,
              const z_type&);

  dimensions (const ::xercesc::DOMElement& e,
              ::xml_schema::flags f = 0,
              ::xml_schema::container* c = 0);

  dimensions (const dimensions& x,
              ::xml_schema::flags f = 0,
              ::xml_schema::container* c = 0);

  virtual dimensions*
  _clone (::xml_schema::flags f = 0,
          ::xml_schema::container* c = 0) const;

  dimensions&
  operator= (const dimensions& x);

  virtual 
  ~dimensions ();

  // Implementation.
  //
  protected:
  void
  parse (::xsd::cxx::xml::dom::parser< char >&,
         ::xml_schema::flags);

  protected:
  ::xsd::cxx::tree::one< x_type > x_;
  ::xsd::cxx::tree::one< y_type > y_;
  ::xsd::cxx::tree::one< z_type > z_;
};

#include <iosfwd>

#include <xercesc/sax/InputSource.hpp>
#include <xercesc/dom/DOMDocument.hpp>
#include <xercesc/dom/DOMErrorHandler.hpp>

// Parse a URI or a local file.
//

::std::auto_ptr< ::MolSim >
MolSim_ (const ::std::string& uri,
         ::xml_schema::flags f = 0,
         const ::xml_schema::properties& p = ::xml_schema::properties ());

::std::auto_ptr< ::MolSim >
MolSim_ (const ::std::string& uri,
         ::xml_schema::error_handler& eh,
         ::xml_schema::flags f = 0,
         const ::xml_schema::properties& p = ::xml_schema::properties ());

::std::auto_ptr< ::MolSim >
MolSim_ (const ::std::string& uri,
         ::xercesc::DOMErrorHandler& eh,
         ::xml_schema::flags f = 0,
         const ::xml_schema::properties& p = ::xml_schema::properties ());

// Parse std::istream.
//

::std::auto_ptr< ::MolSim >
MolSim_ (::std::istream& is,
         ::xml_schema::flags f = 0,
         const ::xml_schema::properties& p = ::xml_schema::properties ());

::std::auto_ptr< ::MolSim >
MolSim_ (::std::istream& is,
         ::xml_schema::error_handler& eh,
         ::xml_schema::flags f = 0,
         const ::xml_schema::properties& p = ::xml_schema::properties ());

::std::auto_ptr< ::MolSim >
MolSim_ (::std::istream& is,
         ::xercesc::DOMErrorHandler& eh,
         ::xml_schema::flags f = 0,
         const ::xml_schema::properties& p = ::xml_schema::properties ());

::std::auto_ptr< ::MolSim >
MolSim_ (::std::istream& is,
         const ::std::string& id,
         ::xml_schema::flags f = 0,
         const ::xml_schema::properties& p = ::xml_schema::properties ());

::std::auto_ptr< ::MolSim >
MolSim_ (::std::istream& is,
         const ::std::string& id,
         ::xml_schema::error_handler& eh,
         ::xml_schema::flags f = 0,
         const ::xml_schema::properties& p = ::xml_schema::properties ());

::std::auto_ptr< ::MolSim >
MolSim_ (::std::istream& is,
         const ::std::string& id,
         ::xercesc::DOMErrorHandler& eh,
         ::xml_schema::flags f = 0,
         const ::xml_schema::properties& p = ::xml_schema::properties ());

// Parse xercesc::InputSource.
//

::std::auto_ptr< ::MolSim >
MolSim_ (::xercesc::InputSource& is,
         ::xml_schema::flags f = 0,
         const ::xml_schema::properties& p = ::xml_schema::properties ());

::std::auto_ptr< ::MolSim >
MolSim_ (::xercesc::InputSource& is,
         ::xml_schema::error_handler& eh,
         ::xml_schema::flags f = 0,
         const ::xml_schema::properties& p = ::xml_schema::properties ());

::std::auto_ptr< ::MolSim >
MolSim_ (::xercesc::InputSource& is,
         ::xercesc::DOMErrorHandler& eh,
         ::xml_schema::flags f = 0,
         const ::xml_schema::properties& p = ::xml_schema::properties ());

// Parse xercesc::DOMDocument.
//

::std::auto_ptr< ::MolSim >
MolSim_ (const ::xercesc::DOMDocument& d,
         ::xml_schema::flags f = 0,
         const ::xml_schema::properties& p = ::xml_schema::properties ());

::std::auto_ptr< ::MolSim >
MolSim_ (::xml_schema::dom::auto_ptr< ::xercesc::DOMDocument > d,
         ::xml_schema::flags f = 0,
         const ::xml_schema::properties& p = ::xml_schema::properties ());

#include <xsd/cxx/post.hxx>

// Begin epilogue.
//
//
// End epilogue.

#endif // MOL_SIM_HXX<|MERGE_RESOLUTION|>--- conflicted
+++ resolved
@@ -225,10 +225,7 @@
 class boundary_condition_type;
 class MolSim;
 class simulation_parameters;
-<<<<<<< HEAD
-=======
 class boundary_conditions;
->>>>>>> 2ba2e03e
 class discs;
 class cuboids;
 class domain_size;
@@ -328,8 +325,6 @@
   void
   simulation_parameters (::std::auto_ptr< simulation_parameters_type > p);
 
-<<<<<<< HEAD
-=======
   // boundary_conditions
   //
   typedef ::boundary_conditions boundary_conditions_type;
@@ -351,7 +346,6 @@
   void
   boundary_conditions (::std::auto_ptr< boundary_conditions_type > p);
 
->>>>>>> 2ba2e03e
   // discs
   //
   typedef ::discs discs_type;
@@ -427,10 +421,7 @@
 
   protected:
   ::xsd::cxx::tree::one< simulation_parameters_type > simulation_parameters_;
-<<<<<<< HEAD
-=======
   boundary_conditions_optional boundary_conditions_;
->>>>>>> 2ba2e03e
   discs_optional discs_;
   cuboids_optional cuboids_;
 };
@@ -578,8 +569,7 @@
   ::xsd::cxx::tree::one< domain_size_type > domain_size_;
 };
 
-<<<<<<< HEAD
-=======
+
 class boundary_conditions: public ::xml_schema::type
 {
   public:
@@ -734,7 +724,6 @@
   back_optional back_;
 };
 
->>>>>>> 2ba2e03e
 class discs: public ::xml_schema::type
 {
   public:
