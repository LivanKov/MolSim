
#include "FileReader.h"
#include "outputWriter/VTKWriter.h"
#include "outputWriter/XYZWriter.h"
#include "utils/ArrayUtils.h"
#include "ParticleContainer.h"

#include <algorithm>
#include <cmath>
#include <iostream>
#include <list>
#include <unistd.h>
#include <unordered_map>
#include <variant>

/**** forward declaration of the calculation functions ****/

/**
 * calculate the force for all particles
 */
void calculateF();

/**
 * calculate the position for all particles
 */
void calculateX();

/**
 * calculate the position for all particles
 */
void calculateV();

/**
 * plot the particles to a xyz-file
 */
void plotParticles(int iteration);

/*
 * print help flag
 */
void print_help();

// e : time-end
// d : delta
// i : input path
// o : output  path
// t : testing flag -> writes a file for each iteration
// h: help

<<<<<<< HEAD
// TODO: what data structure to pick?
ParticleContainer particles;
=======
std::list<Particle> particles;
double start_time = 0;
double end_time, delta_t;
std::string input_path, output_path;
bool sparse_output = true;
bool xyz_output = false;

std::string out_name("MD_vtk");
outputWriter::XYZWriter writer;
outputWriter::VTKWriter v_writer;
>>>>>>> c5e5d5c0

int main(int argc, char *argsv[]) {

  if(argc < 2) {
    print_help();
    return 1;
  }

  int opt;

  while ((opt = getopt(argc, argsv, "e:d:i:o:thx")) != -1) {
    switch (opt) {
    case 'e':
      end_time = atof(optarg);
      break;
    case 'd':
      delta_t = atof(optarg);
      break;
    case 'i':
      input_path = std::string(optarg);
      break;
    case 'o':
      output_path = std::string(optarg);
      break;
    case 't':
      sparse_output = false;
      break;
    case 'h':
      print_help();
      break;
    case 'x':
      xyz_output = true;
      break;
    default:
      fprintf(stderr, "Usage: %s [-h] help\n", argsv[0]);
      return 1;
    }
  }

  FileReader fileReader;
  fileReader.readFile(particles, input_path.data());

  int iteration = 0;
  double current_time = start_time;

  std::cout << "Starting a simulation with:\n"
            << "\tStart time: " << start_time << "\n"
            << "\tEnd time: " << end_time << "\n"
            << "\tDelta: " << delta_t << "\n";

<<<<<<< HEAD
  // for this loop, we assume: current x, current f and current v are known
  /*while (current_time < end_time) {
    // calculate new x
=======
  while (current_time < end_time) {
>>>>>>> c5e5d5c0
    calculateX();
    calculateF();
    calculateV();

    iteration++;
    if (sparse_output && iteration % 10 == 0)
      plotParticles(iteration);
    else if (!sparse_output)
      plotParticles(iteration);
    std::cout << "Iteration " << iteration << " finished." << std::endl;
    current_time += delta_t;
  }*/

  std::cout << "output written. Terminating..." << std::endl;

  std::cout << particles.size() << std::endl;

  for(auto &p : particles){
    std::cout << "Main Particle: "<< p.toString() << std::endl;
    for(auto &p2 : particles[p]){
      std::cout << p2->toString() << std::endl;
    }
    std::cout << std::endl;
  }

  return 0;
}

void print_help() {
  std::cout << "Usage: MolSim [options]\n";
  std::cout << "Options:\n";
  std::cout << "  -h                 Show this help message\n";
  std::cout << "  -o   <file_path>   Specify output file path\n";
  std::cout << "  -i   <file_path>   Specify input file path\n";
  std::cout
      << "  -e   <end_time>    Specify how long the simulation should run\n";
  std::cout << "  -d   <time_delta>  Specify time increments\n";
  std::cout << "  -t                 Enable testing mode (Writes a file for "
               "each iteration)\n";
  std::cout << "  -x                 Output .xyz files instead of .vpu\n";
}

void calculateF() {
  for (auto &p1 : particles) {
    std::array<double, 3> force_copy = p1.getF();
    for (auto &p2 : particles) {
      double f_x, f_y, f_z = 0;
      double distance = std::sqrt(std::pow(p1.getX()[0] - p2.getX()[0], 2) +
                                  std::pow(p1.getX()[1] - p2.getX()[1], 2) +
                                  std::pow(p1.getX()[2] - p2.getX()[2], 2));
      if (!(p1 == p2)) {
        f_x = (p2.getX()[0] - p1.getX()[0]) * (p1.getM() * p2.getM()) /
              pow(distance, 3);
        f_y = (p2.getX()[1] - p1.getX()[1]) * (p1.getM() * p2.getM()) /
              pow(distance, 3);
        f_z = (p2.getX()[2] - p1.getX()[2]) * (p1.getM() * p2.getM()) /
              pow(distance, 3);
        p1.updateF(p1.getF()[0] + f_x, p1.getF()[1] + f_y, p1.getF()[2] + f_z);
      }
    }
    p1.updateOldF(force_copy[0], force_copy[1], force_copy[2]);
  }
}

void calculateF_new() {
  // Store the current force as the old force and reset current to 0
  for (auto &p1 : particles) {
    p1.updateOldF(p1.getF()[0], p1.getF()[1], p1.getF()[2]);
    p1.updateF(0, 0, 0);
  }

  // Simple force calculation formula (14)
  for (auto it1 = particles.begin(); it1 != particles.end(); ++it1) {
    for (auto it2 = std::next(it1); it2 != particles.end(); ++it2) {
      Particle &p1 = *it1;
      Particle &p2 = *it2;

      double distance = std::sqrt(std::pow(p1.getX()[0] - p2.getX()[0], 2) +
                                  std::pow(p1.getX()[1] - p2.getX()[1], 2) +
                                  std::pow(p1.getX()[2] - p2.getX()[2], 2));

      // Avoid division by zero
      if (distance > 0) {
        double f_x = (p2.getX()[0] - p1.getX()[0]) * (p1.getM() * p2.getM()) /
                     pow(distance, 3);
        double f_y = (p2.getX()[1] - p1.getX()[1]) * (p1.getM() * p2.getM()) /
                     pow(distance, 3);
        double f_z = (p2.getX()[2] - p1.getX()[2]) * (p1.getM() * p2.getM()) /
                     pow(distance, 3);

        p1.updateF(p1.getF()[0] + f_x, p1.getF()[1] + f_y, p1.getF()[2] + f_z);
        // Newton's third law
        p2.updateF(p2.getF()[0] - f_x, p2.getF()[1] - f_y, p2.getF()[2] - f_z);
      }
    }
  }
}

void calculateX() {
  for (auto &p : particles) {
    std::array<double, 3> location_copy(p.getX());
    if (p.getF()[0] != 0 || p.getF()[1] != 0 || p.getF()[2] != 0) {
      location_copy[0] = pow(delta_t, 2) * p.getF()[0] / (2 * p.getM());
      location_copy[1] = pow(delta_t, 2) * p.getF()[1] / (2 * p.getM());
      location_copy[2] = pow(delta_t, 2) * p.getF()[2] / (2 * p.getM());
    }
    location_copy[0] = location_copy[0] + delta_t * p.getV()[0];
    location_copy[1] = location_copy[1] + delta_t * p.getV()[1];
    location_copy[2] = location_copy[2] + delta_t * p.getV()[2];
    p.updateX(location_copy[0], location_copy[1], location_copy[2]);
  }
}

void calculateX_new() {
  for (auto &p : particles) {
    auto x = p.getX();
    auto v = p.getV();
    auto f = p.getF();
    double m = p.getM();

    // Velocity-Störmer-Verlet formula (8)
    x[0] = x[0] + delta_t * v[0] + pow(delta_t, 2) * f[0] / (2 * m);
    x[1] = x[1] + delta_t * v[1] + pow(delta_t, 2) * f[1] / (2 * m);
    x[2] = x[2] + delta_t * v[2] + pow(delta_t, 2) * f[2] / (2 * m);

    p.updateX(x[0], x[1], x[2]);
  }
}

void calculateV() {
  for (auto &p : particles) {
    std::array<double, 3> velocity_copy(p.getV());
    velocity_copy[0] = velocity_copy[0] +
                       delta_t * (p.getOldF()[0] + p.getF()[0]) / 2 * p.getM();
    velocity_copy[1] = velocity_copy[1] +
                       delta_t * (p.getOldF()[1] + p.getF()[1]) / 2 * p.getM();
    velocity_copy[2] = velocity_copy[2] +
                       delta_t * (p.getOldF()[2] + p.getF()[2]) / 2 * p.getM();
    p.updateV(velocity_copy[0], velocity_copy[1], velocity_copy[2]);
  }
}

void calculateV_new() {
  for (auto &p : particles) {
    auto v = p.getV();
    auto old_f = p.getOldF();
    auto new_f = p.getF();
    double m = p.getM();

    // Velocity-Störmer-Verlet formula (9)
    v[0] = v[0] + delta_t * (old_f[0] + new_f[0]) / (2 * m);
    v[1] = v[1] + delta_t * (old_f[1] + new_f[1]) / (2 * m);
    v[2] = v[2] + delta_t * (old_f[2] + new_f[2]) / (2 * m);

    p.updateV(v[0], v[1], v[2]);
  }
}

void plotParticles(int iteration) {
  if (xyz_output) {
    writer.plotParticles(particles, out_name, output_path, iteration);
  } else {
    v_writer.initializeOutput(particles.size());
    for (auto p : particles)
      v_writer.plotParticle(p);
    v_writer.writeFile(output_path + "/" + out_name, iteration);
  }
}<|MERGE_RESOLUTION|>--- conflicted
+++ resolved
@@ -47,11 +47,9 @@
 // t : testing flag -> writes a file for each iteration
 // h: help
 
-<<<<<<< HEAD
+
 // TODO: what data structure to pick?
 ParticleContainer particles;
-=======
-std::list<Particle> particles;
 double start_time = 0;
 double end_time, delta_t;
 std::string input_path, output_path;
@@ -61,7 +59,6 @@
 std::string out_name("MD_vtk");
 outputWriter::XYZWriter writer;
 outputWriter::VTKWriter v_writer;
->>>>>>> c5e5d5c0
 
 int main(int argc, char *argsv[]) {
 
@@ -112,13 +109,9 @@
             << "\tEnd time: " << end_time << "\n"
             << "\tDelta: " << delta_t << "\n";
 
-<<<<<<< HEAD
+
   // for this loop, we assume: current x, current f and current v are known
-  /*while (current_time < end_time) {
-    // calculate new x
-=======
   while (current_time < end_time) {
->>>>>>> c5e5d5c0
     calculateX();
     calculateF();
     calculateV();
@@ -130,7 +123,7 @@
       plotParticles(iteration);
     std::cout << "Iteration " << iteration << " finished." << std::endl;
     current_time += delta_t;
-  }*/
+  }
 
   std::cout << "output written. Terminating..." << std::endl;
 
