#include "io/input/cli/CommandParser.h"
#include "io/input/cli/SimParams.h"
#include "simulator/Simulation.h"
#include <iostream>

int main(int argc, char *argsv[]) {
<<<<<<< HEAD

  if (argc < 2) {
    print_help();
    return 1;
  }

  int opt;

  while ((opt = getopt(argc, argsv, "e:d:i:o:thxl:fn")) != -1) {
    switch (opt) {
    case 'e':
      end_time = atof(optarg);
      break;
    case 'd':
      delta_t = atof(optarg);
      break;
    case 'i':
      input_path = std::string(optarg);
      break;
    case 'o':
      output_path = std::string(optarg);
      break;
    case 't':
      sparse_output = false;
      break;
    case 'h':
      print_help();
      break;
    case 'x':
      xyz_output = true;
      break;
    case 'l':
      log_level = std::string(optarg);
      break;
    case 'f':
      calculateLJForce = false;
      break;
    case 'n':
      enableOutput = false;
      break;
    default:
      fprintf(stderr, "Usage: %s [-h] help\n", argsv[0]);
      return 1;
    }
  }

  Logger &logger = Logger::getInstance(log_level);

  FileReader fileReader;
  fileReader.readFile(particles, input_path.data());

  

  int iteration = 0;
  double current_time = start_time;

  logger.warn("Starting a simulation with: " + std::to_string(particles.amount_of_pairs()) + " pairs.");
  logger.info("\tStart time: " + std::to_string(start_time));
  logger.info("\tEnd time: " + std::to_string(end_time));
  logger.info("\tDelta: " + std::to_string(delta_t));

  // for this loop, we assume: current x, current f and current v are known
  while (current_time < end_time) {
    calculateX();
    calculateF();
    calculateV();

    iteration++;
    if (sparse_output && iteration % 10 == 0 && enableOutput)
      plotParticles(iteration);
    else if (!sparse_output && enableOutput)
      plotParticles(iteration);
    logger.trace("Iteration " + std::to_string(iteration) + " finished.");
    current_time += delta_t;
  }

  logger.info("output written. Terminating...");

  logger.debug("Number of particles: " + std::to_string(particles.size()));

  logger.warn("Simulation finished.");

  return 0;
}

// ---------------------------------------------------------------------------------------------------------------------

void print_help() {
  std::cout << "Usage: MolSim [options]\n";
  std::cout << "Options:\n";
  std::cout << "  -h                 Show this help message\n";
  std::cout << "  -o   <file_path>   Specify output file path\n";
  std::cout << "  -i   <file_path>   Specify input file path\n";
  std::cout
      << "  -e   <end_time>    Specify how long the simulation should run\n";
  std::cout << "  -d   <time_delta>  Specify time increments\n";
  std::cout << "  -t                 Enable testing mode (Writes a file for "
               "each iteration)\n";
  std::cout << "  -x                 Output .xyz files instead of .vpu\n";
  std::cout << "  -l   <log_level>   Option to choose the logging level "
               "[trace, debug, info, warn, error, off]\n";
  std::cout << "  -f                 Calculate Gravitational Force instead of "
               "Lennard-Jones Force\n";
  std::cout << "  -n   Disable all file output for the sake of performance\n";
}

void calculateF() {
  // store the current force as the old force and reset current to 0
  for (auto &p : particles) {
    p.updateOldF(p.getF());
    p.updateF(0, 0, 0);
  }

  // Iterate each pair
  for (auto it = particles.pair_begin(); it != particles.pair_end(); ++it) {
    ParticlePair &pair = *it;
    Particle &p1 = *(pair.first);
    Particle &p2 = *(pair.second);
    auto r12 = p2.getX() - p1.getX();
    // distance ||x_i - x_j ||
    double distance = ArrayUtils::L2Norm(r12);

    // avoid extermely small distance
      // switch Lennard-Jones/ Simple force
      double totalForce;
      if (calculateLJForce) {
        // Lennard-Jones parameters
        const double epsilon = 5.0;
        const double sigma = 1.0;
        // Lennard-Jones Force Formula (3)
        double term = sigma / distance;
        double term6 = pow(term, 6);
        double term12 = pow(term, 12);
        totalForce = 24 * epsilon * (term6 - 2 * term12) / distance;
      } else {
        // Simple Force Calculation Formula (14)
        totalForce = p1.getM() * p2.getM() / pow(distance, 2);
      }
      auto force = (totalForce / distance) * r12;

      p1.updateF(p1.getF() + force);
      // Newton's third law
      p2.updateF(p2.getF() - force);
  }
}

void calculateX() {
  for (auto &p : particles) {
    auto x = p.getX();
    auto v = p.getV();
    auto f = p.getF();
    double m = p.getM();

    // Velocity-Störmer-Verlet formula (8)
    x = x + delta_t * v + pow(delta_t, 2) * f / (2 * m);

    p.updateX(x);
  }
}

void calculateV() {
  for (auto &p : particles) {
    auto v = p.getV();
    auto old_f = p.getOldF();
    auto new_f = p.getF();
    double m = p.getM();

    // Velocity-Störmer-Verlet formula (9)
    v = v + delta_t * (old_f + new_f) / (2 * m);

    p.updateV(v);
  }
}

void plotParticles(int iteration) {
  if (xyz_output) {
    writer.plotParticles(particles, output_path + "/" + out_name, iteration);
  } else {
    v_writer.initializeOutput(particles.size());
    for (auto p : particles)
      v_writer.plotParticle(p);
    v_writer.writeFile(output_path + "/" + out_name, iteration);
  }
=======
  SimParams parameters{};
  ParticleContainer particles = Simulation::readFile(argsv[1], parameters);
  SimParams overridedParams = CommandParser::parse(argc, argsv, parameters);
  auto simulation = Simulation::generate_simulation(overridedParams);
  simulation->run(particles);
  return 0;
>>>>>>> f295a39a
}<|MERGE_RESOLUTION|>--- conflicted
+++ resolved
@@ -4,196 +4,10 @@
 #include <iostream>
 
 int main(int argc, char *argsv[]) {
-<<<<<<< HEAD
-
-  if (argc < 2) {
-    print_help();
-    return 1;
-  }
-
-  int opt;
-
-  while ((opt = getopt(argc, argsv, "e:d:i:o:thxl:fn")) != -1) {
-    switch (opt) {
-    case 'e':
-      end_time = atof(optarg);
-      break;
-    case 'd':
-      delta_t = atof(optarg);
-      break;
-    case 'i':
-      input_path = std::string(optarg);
-      break;
-    case 'o':
-      output_path = std::string(optarg);
-      break;
-    case 't':
-      sparse_output = false;
-      break;
-    case 'h':
-      print_help();
-      break;
-    case 'x':
-      xyz_output = true;
-      break;
-    case 'l':
-      log_level = std::string(optarg);
-      break;
-    case 'f':
-      calculateLJForce = false;
-      break;
-    case 'n':
-      enableOutput = false;
-      break;
-    default:
-      fprintf(stderr, "Usage: %s [-h] help\n", argsv[0]);
-      return 1;
-    }
-  }
-
-  Logger &logger = Logger::getInstance(log_level);
-
-  FileReader fileReader;
-  fileReader.readFile(particles, input_path.data());
-
-  
-
-  int iteration = 0;
-  double current_time = start_time;
-
-  logger.warn("Starting a simulation with: " + std::to_string(particles.amount_of_pairs()) + " pairs.");
-  logger.info("\tStart time: " + std::to_string(start_time));
-  logger.info("\tEnd time: " + std::to_string(end_time));
-  logger.info("\tDelta: " + std::to_string(delta_t));
-
-  // for this loop, we assume: current x, current f and current v are known
-  while (current_time < end_time) {
-    calculateX();
-    calculateF();
-    calculateV();
-
-    iteration++;
-    if (sparse_output && iteration % 10 == 0 && enableOutput)
-      plotParticles(iteration);
-    else if (!sparse_output && enableOutput)
-      plotParticles(iteration);
-    logger.trace("Iteration " + std::to_string(iteration) + " finished.");
-    current_time += delta_t;
-  }
-
-  logger.info("output written. Terminating...");
-
-  logger.debug("Number of particles: " + std::to_string(particles.size()));
-
-  logger.warn("Simulation finished.");
-
-  return 0;
-}
-
-// ---------------------------------------------------------------------------------------------------------------------
-
-void print_help() {
-  std::cout << "Usage: MolSim [options]\n";
-  std::cout << "Options:\n";
-  std::cout << "  -h                 Show this help message\n";
-  std::cout << "  -o   <file_path>   Specify output file path\n";
-  std::cout << "  -i   <file_path>   Specify input file path\n";
-  std::cout
-      << "  -e   <end_time>    Specify how long the simulation should run\n";
-  std::cout << "  -d   <time_delta>  Specify time increments\n";
-  std::cout << "  -t                 Enable testing mode (Writes a file for "
-               "each iteration)\n";
-  std::cout << "  -x                 Output .xyz files instead of .vpu\n";
-  std::cout << "  -l   <log_level>   Option to choose the logging level "
-               "[trace, debug, info, warn, error, off]\n";
-  std::cout << "  -f                 Calculate Gravitational Force instead of "
-               "Lennard-Jones Force\n";
-  std::cout << "  -n   Disable all file output for the sake of performance\n";
-}
-
-void calculateF() {
-  // store the current force as the old force and reset current to 0
-  for (auto &p : particles) {
-    p.updateOldF(p.getF());
-    p.updateF(0, 0, 0);
-  }
-
-  // Iterate each pair
-  for (auto it = particles.pair_begin(); it != particles.pair_end(); ++it) {
-    ParticlePair &pair = *it;
-    Particle &p1 = *(pair.first);
-    Particle &p2 = *(pair.second);
-    auto r12 = p2.getX() - p1.getX();
-    // distance ||x_i - x_j ||
-    double distance = ArrayUtils::L2Norm(r12);
-
-    // avoid extermely small distance
-      // switch Lennard-Jones/ Simple force
-      double totalForce;
-      if (calculateLJForce) {
-        // Lennard-Jones parameters
-        const double epsilon = 5.0;
-        const double sigma = 1.0;
-        // Lennard-Jones Force Formula (3)
-        double term = sigma / distance;
-        double term6 = pow(term, 6);
-        double term12 = pow(term, 12);
-        totalForce = 24 * epsilon * (term6 - 2 * term12) / distance;
-      } else {
-        // Simple Force Calculation Formula (14)
-        totalForce = p1.getM() * p2.getM() / pow(distance, 2);
-      }
-      auto force = (totalForce / distance) * r12;
-
-      p1.updateF(p1.getF() + force);
-      // Newton's third law
-      p2.updateF(p2.getF() - force);
-  }
-}
-
-void calculateX() {
-  for (auto &p : particles) {
-    auto x = p.getX();
-    auto v = p.getV();
-    auto f = p.getF();
-    double m = p.getM();
-
-    // Velocity-Störmer-Verlet formula (8)
-    x = x + delta_t * v + pow(delta_t, 2) * f / (2 * m);
-
-    p.updateX(x);
-  }
-}
-
-void calculateV() {
-  for (auto &p : particles) {
-    auto v = p.getV();
-    auto old_f = p.getOldF();
-    auto new_f = p.getF();
-    double m = p.getM();
-
-    // Velocity-Störmer-Verlet formula (9)
-    v = v + delta_t * (old_f + new_f) / (2 * m);
-
-    p.updateV(v);
-  }
-}
-
-void plotParticles(int iteration) {
-  if (xyz_output) {
-    writer.plotParticles(particles, output_path + "/" + out_name, iteration);
-  } else {
-    v_writer.initializeOutput(particles.size());
-    for (auto p : particles)
-      v_writer.plotParticle(p);
-    v_writer.writeFile(output_path + "/" + out_name, iteration);
-  }
-=======
   SimParams parameters{};
   ParticleContainer particles = Simulation::readFile(argsv[1], parameters);
   SimParams overridedParams = CommandParser::parse(argc, argsv, parameters);
   auto simulation = Simulation::generate_simulation(overridedParams);
   simulation->run(particles);
   return 0;
->>>>>>> f295a39a
 }