--- conflicted
+++ resolved
@@ -7,7 +7,7 @@
 
 
 
-<<<<<<< HEAD
+
 class LinkedCellTest : public ::testing::Test {
 protected:
     LinkedCellTest() : container{{9.0,9.0}, 3.0, {0.0, 0.0, 0.0}}, container_3d{{9.0, 9.0, 9.0}, 3.0, {0.0, 0.0, 0.0}}, uneven_container{{9.0,9.0,8.0}, 2.0, {0.0, 0.0, 0.0}} {}
@@ -16,9 +16,7 @@
     LinkedCellContainer container_3d;
     LinkedCellContainer uneven_container;
 };
-=======
-// class LinkedCellTest : public ::testing::Test {
->>>>>>> 84420751
+
 
 TEST_F(LinkedCellTest, LocationTest) {
     for(size_t i = 0; i < container.cells.size(); ++i){
@@ -27,7 +25,6 @@
     
     EXPECT_TRUE(container.cells.size() == 9);    
 
-<<<<<<< HEAD
     // single particles insertion test
 
     Particle p1(std::array<double, 3>{5.0, 4.0, 0.0}, std::array<double, 3>{0.0, 0.0, 0.0}, 1.0, 0);
@@ -238,11 +235,4 @@
     EXPECT_EQ(container.cells[6].size(), 0);
     EXPECT_EQ(container.cells[7].size(), 0);
     EXPECT_EQ(container.cells[8].size(), 0);
-}
-=======
-//     LinkedCellTest() : container{{9.0,9.0}, 3.0, {0.0, 0.0, 0.0}} {}
-
-//     LinkedCellContainer container;
-
-// };
->>>>>>> 84420751
+}