--- conflicted
+++ resolved
@@ -98,8 +98,6 @@
             <z>0.0</z>
         </domain_size>
     </simulation_parameters>
-<<<<<<< HEAD
-=======
     <boundary_conditions>
         <left>Outflow</left>
         <right>Outflow</right>
@@ -108,7 +106,6 @@
         <front>Reflecting</front>
         <back>Reflecting</back>
     </boundary_conditions>
->>>>>>> 2ba2e03e
     <discs>
         <disc>
             <center>
